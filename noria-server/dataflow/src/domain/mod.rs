--- conflicted
+++ resolved
@@ -1176,17 +1176,8 @@
                             } => {
                                 use backlog;
                                 use std::sync::Arc;
-<<<<<<< HEAD
-                                let (mut r_part, mut w_part): (
-                                    backlog::SingleReadHandle,
-                                    backlog::WriteHandle,
-                                );
-
-                                let srmap = true;
-=======
                                 let (mut r_part, mut w_part): (backlog::SingleReadHandle,
                                                                backlog::WriteHandle);
->>>>>>> 7e10994f
 
                                 let mut ids = 0 as usize;
                                 match uid {
