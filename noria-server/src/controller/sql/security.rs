use crate::controller::security::SecurityConfig;
use crate::controller::sql::query_graph::{to_query_graph, QueryGraph};
use crate::controller::sql::{QueryFlowParts, SqlIncorporator};
use crate::controller::Migration;
use dataflow::prelude::DataType;
use nom_sql::parser as sql_parser;
use nom_sql::Column;
use nom_sql::SqlQuery;
use std::collections::HashMap;

#[derive(Clone, Debug)]
pub(super) struct Universe {
    id: DataType,
    from_group: Option<DataType>,
    pub(super) member_of: HashMap<String, Vec<DataType>>,
    pub(super) row_policies: HashMap<String, Vec<QueryGraph>>,
    pub(super) rewrite_policies: HashMap<String, Vec<RewritePolicy>>,
}

impl Default for Universe {
    fn default() -> Universe {
        Universe {
            id: "".into(),
            from_group: None,
            member_of: HashMap::default(),
            row_policies: HashMap::default(),
            rewrite_policies: HashMap::default(),
        }
    }
}

#[derive(Clone, Debug)]
<<<<<<< HEAD
pub struct RewritePolicy {
    pub value: String,
    pub column: String,
    pub key: Column,
    pub rewrite_view: String,
=======
pub(super) struct RewritePolicy {
    pub(super) value: String,
    pub(super) column: String,
    pub(super) key: String,
    pub(super) rewrite_view: String,
>>>>>>> 758821f9
}

pub(in crate::controller) trait Multiverse {
    /// Prepare a new security universe.
    /// It creates universe-specific nodes like UserContext and UserGroups and
    /// it derives universe-specific policies from the security configuration.
    fn prepare_universe(
        &mut self,
        config: &SecurityConfig,
        universe_groups: HashMap<String, Vec<DataType>>,
        mig: &mut Migration,
    ) -> Result<Vec<QueryFlowParts>, String>;

    fn add_base(
        &mut self,
        name: String,
        fields: &mut Vec<String>,
        mig: &mut Migration,
    ) -> QueryFlowParts;
}

impl Multiverse for SqlIncorporator {
    fn prepare_universe(
        &mut self,
        config: &SecurityConfig,
        universe_groups: HashMap<String, Vec<DataType>>,
        mig: &mut Migration,
    ) -> Result<Vec<QueryFlowParts>, String> {
        let mut qfps = Vec::new();
        self.mir_converter.clear_universe();
        let (id, group) = mig.universe();
        let mut universe = Universe {
            id: id.clone(),
            from_group: group.clone(),
            member_of: universe_groups,
            row_policies: HashMap::new(),
            rewrite_policies: HashMap::new(),
        };

        // Create the UserContext base node.
        let mut fields: Vec<String> = mig.context().keys().cloned().collect();

        let (uc_name, universe_policies) = if group.is_none() {
            info!(self.log, "Starting user universe {}", universe.id);
            let uc_name = format!("UserContext_{}", universe.id.to_string());

            (uc_name, config.policies())
        } else {
            info!(self.log, "Starting group universe {}", universe.id);
            let group_name: DataType = group.clone().unwrap();
            let uc_name = format!(
                "GroupContext_{}_{}",
                group_name.to_string(),
                universe.id.to_string()
            );

            (uc_name, config.get_group_policies(group_name.to_string()))
        };

        // Add GroupContext/UserContext (depending on group)
        debug!(self.log, "Calling add_base on {}", uc_name.clone());
        let base = self.add_base(uc_name.clone(), &mut fields, mig);
        qfps.push(base);

        // Then, we need to transform policies' predicates into QueryGraphs.
        // We do this in a per-universe base, instead of once per policy,
        // because predicates can have nested subqueries, which will trigger
        // a view creation and these views might be unique to each universe
        // e.g. if they reference UserContext.
        let mut row_policies_qg: HashMap<String, Vec<QueryGraph>> = HashMap::new();
        for policy in universe_policies {
            if !policy.is_row_policy() && !policy.is_write_policy() {
                let qfp = self
                    .add_parsed_query(policy.predicate(), None, false, mig, None)
                    .unwrap();
                let rewrite_view = qfp.name.clone();
                let rw_pol = RewritePolicy {
                    value: policy.value(),
                    column: policy.column(),
                    key: policy.key(),
                    rewrite_view,
                };

                let e = universe
                    .rewrite_policies
                    .entry(policy.table().clone())
                    .or_insert_with(Vec::new);
                e.push(rw_pol);
                qfps.push(qfp);
                continue;
            }
            if !policy.is_write_policy() {
                trace!(self.log, "Adding row policy {:?}", policy.name());
                let predicate = self.rewrite_query(policy.predicate(), mig)?;
                let st = match predicate {
                    SqlQuery::Select(ref st) => st,
                    _ => unreachable!(),
                };

                // TODO(larat): currently we only support policies with a single predicate. These can be
                // represented as a query graph. This will change for more complex policies eg. column
                // replacement and aggregation permission.

                let qg = match to_query_graph(st) {
                    Ok(qg) => qg,
                    Err(e) => panic!(e),
                };

                let e = row_policies_qg
                    .entry(policy.table().clone())
                    .or_insert_with(Vec::new);
                e.push(qg);
            }
        }

        universe.row_policies = row_policies_qg;

        let e = self.universes.entry(group.clone()).or_insert_with(Vec::new);
        e.push((id, group));

        self.mir_converter.set_universe(universe);

        Ok(qfps)
    }

    fn add_base(
        &mut self,
        name: String,
        fields: &mut Vec<String>,
        mig: &mut Migration,
    ) -> QueryFlowParts {
        // Unfortunately, we can't add the base directly to the graph, because we needd
        // it to be recorded in the MIR level, so other queries can reference it.

        fields.sort();
        fields.dedup();

        let mut s = String::new();
        s.push_str(&format!("CREATE TABLE `{}` (", name));
        for k in fields {
            s.push_str("\n");
            s.push_str(&format!("`{}` text NOT NULL,", k));
        }
        s.push_str("\n");
        s.push_str(") ENGINE=MyISAM DEFAULT CHARSET=utf8;");

        let parsed_query = sql_parser::parse_query(&s).unwrap();

        debug!(self.log, "security.rs add_base: name {}", name);
        self.add_parsed_query(parsed_query, Some(name), true, mig, None)
            .unwrap()
    }
}<|MERGE_RESOLUTION|>--- conflicted
+++ resolved
@@ -30,19 +30,11 @@
 }
 
 #[derive(Clone, Debug)]
-<<<<<<< HEAD
-pub struct RewritePolicy {
-    pub value: String,
-    pub column: String,
-    pub key: Column,
-    pub rewrite_view: String,
-=======
 pub(super) struct RewritePolicy {
     pub(super) value: String,
     pub(super) column: String,
-    pub(super) key: String,
+    pub(super) key: Column,
     pub(super) rewrite_view: String,
->>>>>>> 758821f9
 }
 
 pub(in crate::controller) trait Multiverse {
