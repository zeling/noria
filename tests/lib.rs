extern crate distributary;

use std::time;
use std::thread;
use std::sync::mpsc;

use std::collections::HashMap;

const SETTLE_TIME_MS: u64 = 100;

#[test]
fn it_works() {
    // set up graph
    let mut g = distributary::Blender::new();
    let (a, b, c) = {
        let mut mig = g.start_migration();
        let a = mig.add_ingredient("a",
                                   &["a", "b"],
                                   distributary::Base::new(vec![]).with_key(vec![0]));
        let b = mig.add_ingredient("b",
                                   &["a", "b"],
                                   distributary::Base::new(vec![]).with_key(vec![0]));

        let mut emits = HashMap::new();
        emits.insert(a, vec![0, 1]);
        emits.insert(b, vec![0, 1]);
        let u = distributary::Union::new(emits);
        let c = mig.add_ingredient("c", &["a", "b"], u);
        mig.maintain(c, 0);
        mig.commit();
        (a, b, c)
    };

    let cq = g.get_getter(c).unwrap();
    let muta = g.get_mutator(a);
    let mutb = g.get_mutator(b);
    let id: distributary::DataType = 1.into();

    // send a value on a
    muta.put(vec![id.clone(), 2.into()]);

    // give it some time to propagate
    thread::sleep(time::Duration::from_millis(SETTLE_TIME_MS));

    // send a query to c
    assert_eq!(cq(&id), Ok(vec![vec![1.into(), 2.into()]]));

    // update value again
    mutb.put(vec![id.clone(), 4.into()]);

    // give it some time to propagate
    thread::sleep(time::Duration::from_millis(SETTLE_TIME_MS));

    // check that value was updated again
    let res = cq(&id).unwrap();
    assert!(res.iter().any(|r| r == &vec![id.clone(), 2.into()]));
    assert!(res.iter().any(|r| r == &vec![id.clone(), 4.into()]));

    // Delete first record
    muta.delete(vec![id.clone()]);

    // give it some time to propagate
    thread::sleep(time::Duration::from_millis(SETTLE_TIME_MS));

    // send a query to c
    assert_eq!(cq(&id), Ok(vec![vec![1.into(), 4.into()]]));

    // Update second record
    mutb.update(vec![id.clone(), 6.into()]);

    // give it some time to propagate
    thread::sleep(time::Duration::from_millis(SETTLE_TIME_MS));

    // send a query to c
    assert_eq!(cq(&id), Ok(vec![vec![1.into(), 6.into()]]));
}

#[test]
fn it_propagates_writes_w_durability_sync_immediately() {
    use distributary::{Base, BaseDurabilityLevel};

    // set up graph
    let mut g = distributary::Blender::new();
    let d = BaseDurabilityLevel::SyncImmediately;
    let (a, b, c) = {
        let mut mig = g.start_migration();
        let a = mig.add_ingredient("a",
                                   &["a", "b"],
                                   Base::new(vec![]).with_key(vec![0])
                                       .with_durability(d)
                                       .delete_log_on_drop());
        let b = mig.add_ingredient("b",
                                   &["a", "b"],
                                   Base::new(vec![]).with_key(vec![0])
                                       .with_durability(d)
                                       .delete_log_on_drop());

        let mut emits = HashMap::new();
        emits.insert(a, vec![0, 1]);
        emits.insert(b, vec![0, 1]);
        let u = distributary::Union::new(emits);
        let c = mig.add_ingredient("c", &["a", "b"], u);
        mig.maintain(c, 0);
        mig.commit();
        (a, b, c)
    };

    let muta = g.get_mutator(a);
    let mutb = g.get_mutator(b);
    let cq = g.get_getter(c).unwrap();
    let id: distributary::DataType = 1.into();

    // send a value on a
    muta.put(vec![id.clone(), 2.into()]);

    // give it some time to propagate
    thread::sleep(time::Duration::from_millis(SETTLE_TIME_MS));

    // send a query to c
    assert_eq!(cq(&id), Ok(vec![vec![1.into(), 2.into()]]));

    // update value again
    mutb.put(vec![id.clone(), 4.into()]);

    // give it some time to propagate
    thread::sleep(time::Duration::from_millis(SETTLE_TIME_MS * 2));

    // check that value was updated again
    let res = cq(&id).unwrap();
    assert!(res.iter().any(|r| r == &vec![id.clone(), 2.into()]));
    assert!(res.iter().any(|r| r == &vec![id.clone(), 4.into()]));

    // Delete first record
    muta.delete(vec![id.clone()]);

    // give it some time to propagate
    thread::sleep(time::Duration::from_millis(SETTLE_TIME_MS * 2));

    // send a query to c
    assert_eq!(cq(&id), Ok(vec![vec![1.into(), 4.into()]]));

    // Update second record
    mutb.update(vec![id.clone(), 6.into()]);

    // give it some time to propagate
    thread::sleep(time::Duration::from_millis(SETTLE_TIME_MS * 2));

    // send a query to c
    assert_eq!(cq(&id), Ok(vec![vec![1.into(), 6.into()]]));
}

#[test]
fn it_propagates_writes_w_durability_buffered() {
    use distributary::{Base, BaseDurabilityLevel};

    // set up graph
    let mut g = distributary::Blender::new();
    let d = BaseDurabilityLevel::Buffered;
    let (a, _, c) = {
        let mut mig = g.start_migration();
        let a = mig.add_ingredient("a",
                                   &["a", "b"],
                                   Base::new(vec![]).with_key(vec![0])
                                       .with_durability(d)
                                       .delete_log_on_drop());
        let b = mig.add_ingredient("b",
                                   &["a", "b"],
                                   Base::new(vec![]).with_key(vec![0])
                                       .with_durability(d)
                                       .delete_log_on_drop());

        let mut emits = HashMap::new();
        emits.insert(a, vec![0, 1]);
        emits.insert(b, vec![0, 1]);
        let u = distributary::Union::new(emits);
        let c = mig.add_ingredient("c", &["a", "b"], u);
        mig.maintain(c, 0);
        mig.commit();
        (a, b, c)
    };

    let muta = g.get_mutator(a);
    let cq = g.get_getter(c).unwrap();
    let id: distributary::DataType = 1.into();

    // Send less values than what Base's buffer will hold before flushing.
    let base_buffer_capacity = 512;
    for i in 0..(base_buffer_capacity - 1) {
        muta.put(vec![id.clone(), i.into()]);
    }

    // Give it some time to propagate.
    thread::sleep(time::Duration::from_millis(SETTLE_TIME_MS * 2));

    // Send a query to check that we do not see our updates yet, as they're still buffered.
    assert_eq!(cq(&id), Ok(vec![]));

    // Send one more value so that we go over what Base's buffer will hold before flushing.
    muta.put(vec![id.clone(), base_buffer_capacity.into()]);

    // Give it some time to propagate.
    thread::sleep(time::Duration::from_millis(SETTLE_TIME_MS * 2));

    // Check that we see our writes.
    let res = cq(&id).unwrap();
    assert_eq!(res.iter().len(), 512);
    assert!(res.iter().any(|r| r == &vec![id.clone(), 0.into()]));
    assert!(res.iter()
                .any(|r| r == &vec![id.clone(), base_buffer_capacity.into()]));
}

#[test]
fn it_propagates_writes_w_durability_buffered_flush_interval() {
    use distributary::{Base, BaseDurabilityLevel};

    // set up graph
    let mut g = distributary::Blender::new();
    let d = BaseDurabilityLevel::Buffered;
    let (a, _, c) = {
        let mut mig = g.start_migration();
        let a = mig.add_ingredient("a",
                                   &["a", "b"],
                                   Base::new(vec![]).with_key(vec![0])
                                       .with_durability(d)
                                       .delete_log_on_drop());
        let b = mig.add_ingredient("b",
                                   &["a", "b"],
                                   Base::new(vec![]).with_key(vec![0])
                                       .with_durability(d)
                                       .delete_log_on_drop());

        let mut emits = HashMap::new();
        emits.insert(a, vec![0, 1]);
        emits.insert(b, vec![0, 1]);
        let u = distributary::Union::new(emits);
        let c = mig.add_ingredient("c", &["a", "b"], u);
        mig.maintain(c, 0);
        mig.commit();
        (a, b, c)
    };

    let muta = g.get_mutator(a);
    let cq = g.get_getter(c).unwrap();
    let id: distributary::DataType = 1.into();

    // Send less values than what Base's buffer will hold before flushing.
    let base_buffer_flush_interval_ms = 1000;
    muta.put(vec![id.clone(), 0.into()]);

    assert!(SETTLE_TIME_MS < base_buffer_flush_interval_ms);

    // Give it some time to propagate, but do not cross the Base buffer's flush interval.
    thread::sleep(time::Duration::from_millis(SETTLE_TIME_MS * 2));

    // Send a query to check that we do not see our updates yet.
    assert_eq!(cq(&id), Ok(vec![]));

    // Wait a little longer, enough so that we cross the Base buffer's flush interval.
    thread::sleep(time::Duration::from_millis(base_buffer_flush_interval_ms));

    // Send one more value to force a flush.
    // TODO: Remove this put once Base's buffer flush is triggered by a Flush Packet instead.
    muta.put(vec![id.clone(), 1.into()]);

    // Give it some time to propagate.
    thread::sleep(time::Duration::from_millis(SETTLE_TIME_MS * 2));

    // Check that we see our two writes.
    let res = cq(&id).unwrap();
    assert_eq!(res.iter().len(), 2);
    assert!(res.iter().any(|r| r == &vec![id.clone(), 0.into()]));
    assert!(res.iter().any(|r| r == &vec![id.clone(), 1.into()]));
}

#[test]
fn it_works_streaming() {
    // set up graph
    let mut g = distributary::Blender::new();
    let (a, b, cq) = {
        let mut mig = g.start_migration();
        let a = mig.add_ingredient("a", &["a", "b"], distributary::Base::default());
        let b = mig.add_ingredient("b", &["a", "b"], distributary::Base::default());

        let mut emits = HashMap::new();
        emits.insert(a, vec![0, 1]);
        emits.insert(b, vec![0, 1]);
        let u = distributary::Union::new(emits);
        let c = mig.add_ingredient("c", &["a", "b"], u);
        let cq = mig.stream(c);
        mig.commit();
        (a, b, cq)
    };

    let muta = g.get_mutator(a);
    let mutb = g.get_mutator(b);
    let id: distributary::DataType = 1.into();

    // send a value on a
    muta.put(vec![id.clone(), 2.into()]);
    assert_eq!(cq.recv(), Ok(vec![vec![id.clone(), 2.into()].into()]));

    // update value again
    mutb.put(vec![id.clone(), 4.into()]);
    assert_eq!(cq.recv(), Ok(vec![vec![id.clone(), 4.into()].into()]));
}

#[test]
fn shared_interdomain_ancestor() {
    // set up graph
    let mut g = distributary::Blender::new();
    let (a, bq, cq) = {
        let mut mig = g.start_migration();
        let a = mig.add_ingredient("a", &["a", "b"], distributary::Base::default());

        let mut emits = HashMap::new();
        emits.insert(a, vec![0, 1]);

        let u = distributary::Union::new(emits.clone());
        let b = mig.add_ingredient("b", &["a", "b"], u);
        let bq = mig.stream(b);

        let u = distributary::Union::new(emits);
        let c = mig.add_ingredient("c", &["a", "b"], u);
        let cq = mig.stream(c);

        let domain = mig.add_domain();
        mig.assign_domain(b, domain);
        mig.assign_domain(c, domain);
        // domain now has two incoming edges from the same node in a different domain

        mig.commit();
        (a, bq, cq)
    };

    let muta = g.get_mutator(a);
    let id: distributary::DataType = 1.into();

    // send a value on a
    muta.put(vec![id.clone(), 2.into()]);
    assert_eq!(bq.recv_timeout(time::Duration::from_millis(100)),
               Ok(vec![vec![id.clone(), 2.into()].into()]));
    assert_eq!(cq.recv_timeout(time::Duration::from_millis(100)),
               Ok(vec![vec![id.clone(), 2.into()].into()]));

    // update value again
    muta.put(vec![id.clone(), 4.into()]);
    assert_eq!(bq.recv_timeout(time::Duration::from_millis(100)),
               Ok(vec![vec![id.clone(), 4.into()].into()]));
    assert_eq!(cq.recv_timeout(time::Duration::from_millis(100)),
               Ok(vec![vec![id.clone(), 4.into()].into()]));
}

#[test]
fn it_works_w_mat() {
    // set up graph
    let mut g = distributary::Blender::new();
    let (a, b, c) = {
        let mut mig = g.start_migration();
        let a = mig.add_ingredient("a", &["a", "b"], distributary::Base::default());
        let b = mig.add_ingredient("b", &["a", "b"], distributary::Base::default());

        let mut emits = HashMap::new();
        emits.insert(a, vec![0, 1]);
        emits.insert(b, vec![0, 1]);
        let u = distributary::Union::new(emits);
        let c = mig.add_ingredient("c", &["a", "b"], u);
        mig.maintain(c, 0);
        mig.commit();
        (a, b, c)
    };

    let cq = g.get_getter(c).unwrap();
    let muta = g.get_mutator(a);
    let mutb = g.get_mutator(b);
    let id: distributary::DataType = 1.into();

    // send a few values on a
    muta.put(vec![id.clone(), 1.into()]);
    muta.put(vec![id.clone(), 2.into()]);
    muta.put(vec![id.clone(), 3.into()]);

    // give them some time to propagate
    thread::sleep(time::Duration::from_millis(SETTLE_TIME_MS));

    // send a query to c
    // we should see all the a values
    let res = cq(&id).unwrap();
    assert_eq!(res.len(), 3);
    assert!(res.iter().any(|r| r == &vec![id.clone(), 1.into()]));
    assert!(res.iter().any(|r| r == &vec![id.clone(), 2.into()]));
    assert!(res.iter().any(|r| r == &vec![id.clone(), 3.into()]));

    // update value again (and again send some secondary updates)
    mutb.put(vec![id.clone(), 4.into()]);
    mutb.put(vec![id.clone(), 5.into()]);
    mutb.put(vec![id.clone(), 6.into()]);

    // give it some time to propagate
    thread::sleep(time::Duration::from_millis(SETTLE_TIME_MS));

    // check that value was updated again
    let res = cq(&id).unwrap();
    assert_eq!(res.len(), 6);
    assert!(res.iter().any(|r| r == &vec![id.clone(), 1.into()]));
    assert!(res.iter().any(|r| r == &vec![id.clone(), 2.into()]));
    assert!(res.iter().any(|r| r == &vec![id.clone(), 3.into()]));
    assert!(res.iter().any(|r| r == &vec![id.clone(), 4.into()]));
    assert!(res.iter().any(|r| r == &vec![id.clone(), 5.into()]));
    assert!(res.iter().any(|r| r == &vec![id.clone(), 6.into()]));
}

#[test]
fn it_works_deletion() {
    // set up graph
    let mut g = distributary::Blender::new();
    let (a, b, cq) = {
        let mut mig = g.start_migration();
        let a = mig.add_ingredient("a",
                                   &["x", "y"],
                                   distributary::Base::new(vec![]).with_key(vec![1]));
        let b = mig.add_ingredient("b",
                                   &["_", "x", "y"],
                                   distributary::Base::new(vec![]).with_key(vec![2]));

        let mut emits = HashMap::new();
        emits.insert(a, vec![0, 1]);
        emits.insert(b, vec![1, 2]);
        let u = distributary::Union::new(emits);
        let c = mig.add_ingredient("c", &["x", "y"], u);
        let cq = mig.stream(c);
        mig.commit();
        (a, b, cq)
    };

    let muta = g.get_mutator(a);
    let mutb = g.get_mutator(b);

    // send a value on a
    muta.put(vec![1.into(), 2.into()]);
    assert_eq!(cq.recv(), Ok(vec![vec![1.into(), 2.into()].into()]));

    // update value again
    mutb.put(vec![0.into(), 1.into(), 4.into()]);
    assert_eq!(cq.recv(), Ok(vec![vec![1.into(), 4.into()].into()]));

    // delete first value
    use std::sync::Arc;
    use distributary::StreamUpdate::*;
    muta.delete(vec![2.into()]);
    assert_eq!(cq.recv(),
               Ok(vec![DeleteRow(Arc::new(vec![1.into(), 2.into()]))]));
}

#[test]
fn votes() {
    use distributary::{Base, Union, Aggregation, Join, JoinType};

    // set up graph
    let mut g = distributary::Blender::new();
    let (article1, article2, vote, article, vc, end) = {
        let mut mig = g.start_migration();

        // add article base nodes (we use two so we can exercise unions too)
        let article1 = mig.add_ingredient("article1", &["id", "title"], Base::default());
        let article2 = mig.add_ingredient("article1", &["id", "title"], Base::default());

        // add a (stupid) union of article1 + article2
        let mut emits = HashMap::new();
        emits.insert(article1, vec![0, 1]);
        emits.insert(article2, vec![0, 1]);
        let u = Union::new(emits);
        let article = mig.add_ingredient("article", &["id", "title"], u);
        mig.maintain(article, 0);

        // add vote base table
        let vote = mig.add_ingredient("vote", &["user", "id"], Base::default());

        // add vote count
        let vc = mig.add_ingredient("vc",
                                    &["id", "votes"],
                                    Aggregation::COUNT.over(vote, 0, &[1]));
        mig.maintain(vc, 0);

        // add final join using first field from article and first from vc
        use distributary::JoinSource::*;
        let j = Join::new(article, vc, JoinType::Inner, vec![B(0, 0), L(1), R(1)]);
        let end = mig.add_ingredient("end", &["id", "title", "votes"], j);
        mig.maintain(end, 0);

        // start processing
        mig.commit();
        (article1, article2, vote, article, vc, end)
    };

    let articleq = g.get_getter(article).unwrap();
    let vcq = g.get_getter(vc).unwrap();
    let endq = g.get_getter(end).unwrap();

    let mut1 = g.get_mutator(article1);
    let mut2 = g.get_mutator(article2);
    let mutv = g.get_mutator(vote);

    let a1: distributary::DataType = 1.into();
    let a2: distributary::DataType = 2.into();

    // make one article
    mut1.put(vec![a1.clone(), 2.into()]);

    // give it some time to propagate
    thread::sleep(time::Duration::from_millis(SETTLE_TIME_MS));

    // query articles to see that it was updated
    assert_eq!(articleq(&a1), Ok(vec![vec![a1.clone(), 2.into()]]));

    // make another article
    mut2.put(vec![a2.clone(), 4.into()]);

    // give it some time to propagate
    thread::sleep(time::Duration::from_millis(SETTLE_TIME_MS));

    // query articles again to see that the new article was absorbed
    // and that the old one is still present
    assert_eq!(articleq(&a1), Ok(vec![vec![a1.clone(), 2.into()]]));
    assert_eq!(articleq(&a2), Ok(vec![vec![a2.clone(), 4.into()]]));

    // create a vote (user 1 votes for article 1)
    mutv.put(vec![1.into(), a1.clone()]);

    // give it some time to propagate
    thread::sleep(time::Duration::from_millis(SETTLE_TIME_MS));

    // query vote count to see that the count was updated
    let res = vcq(&a1).unwrap();
    assert!(res.iter()
                .all(|r| r[0] == a1.clone() && r[1] == 1.into()));
    assert_eq!(res.len(), 1);

    // check that article 1 appears in the join view with a vote count of one
    let res = endq(&a1).unwrap();
    assert!(res.iter()
                .any(|r| r[0] == a1.clone() && r[1] == 2.into() && r[2] == 1.into()),
            "no entry for [1,2,1|2] in {:?}",
            res);
    assert_eq!(res.len(), 1);

    // check that article 2 doesn't have any votes
    let res = endq(&a2).unwrap();
    assert!(res.len() <= 1) // could be 1 if we had zero-rows
}

#[test]
fn transactional_vote() {
    use distributary::{Base, Union, Aggregation, Join, JoinType, Identity};

    // set up graph
    let mut g = distributary::Blender::new();
    let validate = g.get_validator();

    let (article1, article2, vote, article, vc, end, end_title, end_votes) = {
        let mut mig = g.start_migration();

        // add article base nodes (we use two so we can exercise unions too)
        let article1 = mig.add_transactional_base("article1", &["id", "title"],
                                                  Base::default().delete_log_on_drop());
        let article2 = mig.add_transactional_base("article1", &["id", "title"],
                                                  Base::default().delete_log_on_drop());

        // add a (stupid) union of article1 + article2
        let mut emits = HashMap::new();
        emits.insert(article1, vec![0, 1]);
        emits.insert(article2, vec![0, 1]);
        let u = Union::new(emits);
        let article = mig.add_ingredient("article", &["id", "title"], u);
        mig.maintain(article, 0);

        // add vote base table
        let vote = mig.add_transactional_base("vote", &["user", "id"],
                                              Base::default().delete_log_on_drop());

        // add vote count
        let vc = mig.add_ingredient("vc",
                                    &["id", "votes"],
                                    Aggregation::COUNT.over(vote, 0, &[1]));
        mig.maintain(vc, 0);

        // add final join using first field from article and first from vc
        use distributary::JoinSource::*;
        let j = Join::new(article, vc, JoinType::Inner, vec![B(0, 0), L(1), R(1)]);
        let end = mig.add_ingredient("end", &["id", "title", "votes"], j);
        let end_title = mig.add_ingredient("end2", &["id", "title", "votes"], Identity::new(end));
        let end_votes = mig.add_ingredient("end2", &["id", "title", "votes"], Identity::new(end));

        mig.maintain(end, 0);
        mig.maintain(end_title, 1);
        mig.maintain(end_votes, 2);

        // start processing
        mig.commit();
        (article1, article2, vote, article, vc, end, end_title, end_votes)
    };

    let articleq = g.get_transactional_getter(article).unwrap();
    let vcq = g.get_getter(vc).unwrap();
    let endq = g.get_transactional_getter(end).unwrap();
    let endq_title = g.get_transactional_getter(end_title).unwrap();
    let endq_votes = g.get_transactional_getter(end_votes).unwrap();

    let mut1 = g.get_mutator(article1);
    let mut2 = g.get_mutator(article2);
    let mutv = g.get_mutator(vote);

    let a1: distributary::DataType = 1.into();
    let a2: distributary::DataType = 2.into();

    let token = articleq(&a1).unwrap().1;

    let endq_token = endq(&a2).unwrap().1;
    let endq_title_token = endq_title(&4.into()).unwrap().1;
    let endq_votes_token = endq_votes(&0.into()).unwrap().1;

    // make one article
    assert!(mut1.transactional_put(vec![a1.clone(), 2.into()], token)
                .is_ok());

    // give it some time to propagate
    thread::sleep(time::Duration::from_millis(SETTLE_TIME_MS));

    // query articles to see that it was absorbed
    let (res, token) = articleq(&a1).unwrap();
    assert_eq!(res, vec![vec![a1.clone(), 2.into()]]);

    // check endq tokens are as expected
    assert!(validate(&endq_token));
    assert!(validate(&endq_title_token));
    assert!(!validate(&endq_votes_token));

    // make another article
    assert!(mut2.transactional_put(vec![a2.clone(), 4.into()], token)
                .is_ok());

    // give it some time to propagate
    thread::sleep(time::Duration::from_millis(SETTLE_TIME_MS));

    // query articles again to see that the new article was absorbed
    // and that the old one is still present
    let (res, mut token) = articleq(&a1).unwrap();
    assert_eq!(res, vec![vec![a1.clone(), 2.into()]]);
    let (res, token2) = articleq(&a2).unwrap();
    assert_eq!(res, vec![vec![a2.clone(), 4.into()]]);
    // check endq tokens are as expected
    assert!(!validate(&endq_token));
    assert!(!validate(&endq_title_token));
    assert!(!validate(&endq_votes_token));

    // Check that the two reads happened transactionally.
    token.merge(token2);
    assert!(validate(&token));

    let endq_token = endq(&a1).unwrap().1;
    let endq_title_token = endq_title(&4.into()).unwrap().1;
    let endq_votes_token = endq_votes(&0.into()).unwrap().1;

    // create a vote (user 1 votes for article 1)
    assert!(mutv.transactional_put(vec![1.into(), a1.clone()], token)
                .is_ok());

    // give it some time to propagate
    thread::sleep(time::Duration::from_millis(SETTLE_TIME_MS));

    // check endq tokens
    assert!(!validate(&endq_token));
    assert!(!validate(&endq_title_token));
    assert!(!validate(&endq_votes_token));

    // query vote count to see that the count was updated
    let res = vcq(&a1).unwrap();
    assert!(res.iter()
                .all(|r| r[0] == a1.clone() && r[1] == 1.into()));
    assert_eq!(res.len(), 1);

    // check that article 1 appears in the join view with a vote count of one
    let res = endq(&a1).unwrap().0;
    assert!(res.iter()
                .any(|r| r[0] == a1.clone() && r[1] == 2.into() && r[2] == 1.into()),
            "no entry for [1,2,1|2] in {:?}",
            res);
    assert_eq!(res.len(), 1);

    // check that article 2 doesn't have any votes
    let res = endq(&a2).unwrap().0;
    assert!(res.len() <= 1); // could be 1 if we had zero-rows
}

#[test]
fn empty_migration() {
    // set up graph
    let mut g = distributary::Blender::new();
    {
        let mig = g.start_migration();
        mig.commit();
    }

    let (a, b, c) = {
        let mut mig = g.start_migration();
        let a = mig.add_ingredient("a", &["a", "b"], distributary::Base::default());
        let b = mig.add_ingredient("b", &["a", "b"], distributary::Base::default());

        let mut emits = HashMap::new();
        emits.insert(a, vec![0, 1]);
        emits.insert(b, vec![0, 1]);
        let u = distributary::Union::new(emits);
        let c = mig.add_ingredient("c", &["a", "b"], u);
        mig.maintain(c, 0);
        mig.commit();
        (a, b, c)
    };

    let cq = g.get_getter(c).unwrap();
    let muta = g.get_mutator(a);
    let mutb = g.get_mutator(b);
    let id: distributary::DataType = 1.into();

    // send a value on a
    muta.put(vec![id.clone(), 2.into()]);

    // give it some time to propagate
    thread::sleep(time::Duration::from_millis(SETTLE_TIME_MS));

    // send a query to c
    assert_eq!(cq(&id), Ok(vec![vec![1.into(), 2.into()]]));

    // update value again
    mutb.put(vec![id.clone(), 4.into()]);

    // give it some time to propagate
    thread::sleep(time::Duration::from_millis(SETTLE_TIME_MS));

    // check that value was updated again
    let res = cq(&id).unwrap();
    assert!(res.iter().any(|r| r == &vec![id.clone(), 2.into()]));
    assert!(res.iter().any(|r| r == &vec![id.clone(), 4.into()]));
}

#[test]
fn simple_migration() {
    let id: distributary::DataType = 1.into();

    // set up graph
    let mut g = distributary::Blender::new();
    let a = {
        let mut mig = g.start_migration();
        let a = mig.add_ingredient("a", &["a", "b"], distributary::Base::default());
        mig.maintain(a, 0);
        mig.commit();
        a
    };

    let aq = g.get_getter(a).unwrap();
    let muta = g.get_mutator(a);

    // send a value on a
    muta.put(vec![id.clone(), 2.into()]);

    // give it some time to propagate
    thread::sleep(time::Duration::from_millis(SETTLE_TIME_MS));

    // check that a got it
    assert_eq!(aq(&id), Ok(vec![vec![1.into(), 2.into()]]));

    // add unrelated node b in a migration
    let b = {
        let mut mig = g.start_migration();
        let b = mig.add_ingredient("b", &["a", "b"], distributary::Base::default());
        mig.maintain(b, 0);
        mig.commit();
        b
    };

    let bq = g.get_getter(b).unwrap();
    let mutb = g.get_mutator(b);

    // send a value on b
    mutb.put(vec![id.clone(), 4.into()]);

    // give it some time to propagate
    thread::sleep(time::Duration::from_millis(SETTLE_TIME_MS));

    // check that b got it
    assert_eq!(bq(&id), Ok(vec![vec![1.into(), 4.into()]]));
}

#[test]
fn add_columns() {
    let id: distributary::DataType = "x".into();

    // set up graph
    let mut g = distributary::Blender::new();
    let (a, aq) = {
        let mut mig = g.start_migration();
        let a = mig.add_ingredient("a",
                                   &["a", "b"],
                                   distributary::Base::new(vec![1.into(), 2.into()]));
        let aq = mig.stream(a);
        mig.commit();
        (a, aq)
    };
    let muta = g.get_mutator(a);

    // send a value on a
    muta.put(vec![id.clone(), "y".into()]);

    // check that a got it
    assert_eq!(aq.recv(), Ok(vec![vec![id.clone(), "y".into()].into()]));

    // add a third column to a
    {
        let mut mig = g.start_migration();
        mig.add_column(a, "c", 3.into());
        mig.commit();
    }

    // send another (old) value on a
    muta.put(vec![id.clone(), "z".into()]);

    // check that a got it, and added the new, third column's default
    assert_eq!(aq.recv(),
               Ok(vec![vec![id.clone(), "z".into(), 3.into()].into()]));

    // send a new value on a
    muta.put(vec![id.clone(), "a".into(), 10.into()]);

    // check that a got it, and included the third column
    assert_eq!(aq.recv(),
               Ok(vec![vec![id.clone(), "a".into(), 10.into()].into()]));
}

#[test]
fn migrate_added_columns() {
    let id: distributary::DataType = "x".into();

    // set up graph
    let mut g = distributary::Blender::new();
    let a = {
        let mut mig = g.start_migration();
        let a = mig.add_ingredient("a",
                                   &["a", "b"],
                                   distributary::Base::new(vec![1.into(), 2.into()]));
        mig.commit();
        a
    };
    let muta = g.get_mutator(a);

    // send a value on a
    muta.put(vec![id.clone(), "y".into()]);
    thread::sleep(time::Duration::from_millis(SETTLE_TIME_MS));

    // add a third column to a, and a view that uses it
    let b = {
        let mut mig = g.start_migration();
        mig.add_column(a, "c", 3.into());
        let b = mig.add_ingredient("x", &["c", "b"], distributary::Permute::new(a, &[2, 0]));
        mig.maintain(b, 1);
        mig.commit();
        b
    };

    let bq = g.get_getter(b).unwrap();

    // send another (old) value on a
    muta.put(vec![id.clone(), "z".into()]);
    // and an entirely new value
    muta.put(vec![id.clone(), "a".into(), 10.into()]);

    // give it some time to propagate
    thread::sleep(time::Duration::from_millis(SETTLE_TIME_MS));

    // we should now see the pre-migration write and the old post-migration write with the default
    // value, and the new post-migration write with the value it contained.
    let res = bq(&id).unwrap();
    assert_eq!(res.len(), 3);
    assert_eq!(res.iter()
                   .filter(|&r| r == &vec![3.into(), id.clone()])
                   .count(),
               2);
    assert!(res.iter().any(|r| r == &vec![10.into(), id.clone()]));
}

#[test]
fn migrate_drop_columns() {
    let id: distributary::DataType = "x".into();

    // set up graph
    let mut g = distributary::Blender::new();
    let (a, stream) = {
        let mut mig = g.start_migration();
        let a = mig.add_ingredient("a",
                                   &["a", "b"],
                                   distributary::Base::new(vec!["a".into(), "b".into()]));
        let stream = mig.stream(a);
        mig.commit();
        (a, stream)
    };
    let muta1 = g.get_mutator(a);

    // send a value on a
    muta1.put(vec![id.clone(), "bx".into()]);
    thread::sleep(time::Duration::from_millis(SETTLE_TIME_MS));

    // drop a column
    {
        let mut mig = g.start_migration();
        mig.drop_column(a, 1);
        mig.commit();
    }

    // new mutator should only require one column
    // and should inject default for a.b
    let muta2 = g.get_mutator(a);
    muta2.put(vec![id.clone()]);
    thread::sleep(time::Duration::from_millis(SETTLE_TIME_MS));

    // add a new column
    {
        let mut mig = g.start_migration();
        mig.add_column(a, "c", "c".into());
        mig.commit();
    }

    // new mutator allows putting two values, and injects default for a.b
    let muta3 = g.get_mutator(a);
    muta3.put(vec![id.clone(), "cy".into()]);

    // using an old putter now should add default for c
    muta1.put(vec![id.clone(), "bz".into()]);

    // using putter that knows of neither b nor c should result in defaults for both
    muta2.put(vec![id.clone()]);

    assert_eq!(stream.recv(),
               Ok(vec![vec![id.clone(), "bx".into()].into()]));
    assert_eq!(stream.recv(), Ok(vec![vec![id.clone(), "b".into()].into()]));
    assert_eq!(stream.recv(),
               Ok(vec![vec![id.clone(), "b".into(), "cy".into()].into()]));
    assert_eq!(stream.recv(),
               Ok(vec![vec![id.clone(), "bz".into(), "c".into()].into()]));
    assert_eq!(stream.recv(),
               Ok(vec![vec![id.clone(), "b".into(), "c".into()].into()]));
    assert_eq!(stream.try_recv(), Err(mpsc::TryRecvError::Empty));
}

#[test]
fn key_on_added() {
    // set up graph
    let mut g = distributary::Blender::new();
    let a = {
        let mut mig = g.start_migration();
        let a = mig.add_ingredient("a",
                                   &["a", "b"],
                                   distributary::Base::new(vec![1.into(), 2.into()]));
        mig.commit();
        a
    };

    // add a maintained view keyed on newly added column
    let b = {
        let mut mig = g.start_migration();
        mig.add_column(a, "c", 3.into());
        let b = mig.add_ingredient("x", &["c", "b"], distributary::Permute::new(a, &[2, 1]));
        mig.maintain(b, 0);
        mig.commit();
        b
    };

    // make sure we can read (may trigger a replay)
    let bq = g.get_getter(b).unwrap();
    assert!(bq(&3.into()).unwrap().is_empty());
}

#[test]
fn transactional_migration() {
    // set up graph
    let mut g = distributary::Blender::new();
    let a = {
        let mut mig = g.start_migration();
<<<<<<< HEAD
        let a = mig.add_transactional_base("a", &["a", "b"],
                                           distributary::Base::default().delete_log_on_drop());
        mig.transactional_maintain(a, 0);
=======
        let a = mig.add_transactional_base("a", &["a", "b"], distributary::Base::default());
        mig.maintain(a, 0);
>>>>>>> a35a9a32
        mig.commit();
        a
    };

    let aq = g.get_transactional_getter(a).unwrap();
    let muta = g.get_mutator(a);

    // send a value on a
    muta.transactional_put(vec![1.into(), 2.into()], distributary::Token::empty())
        .unwrap();

    // give it some time to propagate
    thread::sleep(time::Duration::from_millis(SETTLE_TIME_MS));

    // check that a got it
    assert_eq!(aq(&1.into()).unwrap().0, vec![vec![1.into(), 2.into()]]);

    // add unrelated node b in a migration
    let b = {
        let mut mig = g.start_migration();
<<<<<<< HEAD
        let b = mig.add_transactional_base("b", &["a", "b"],
                                           distributary::Base::default().delete_log_on_drop());
        mig.transactional_maintain(b, 0);
=======
        let b = mig.add_transactional_base("b", &["a", "b"], distributary::Base::default());
        mig.maintain(b, 0);
>>>>>>> a35a9a32
        mig.commit();
        b
    };

    let bq = g.get_transactional_getter(b).unwrap();
    let mutb = g.get_mutator(b);

    // send a value on b
    mutb.transactional_put(vec![2.into(), 4.into()], distributary::Token::empty())
        .unwrap();

    // give it some time to propagate
    thread::sleep(time::Duration::from_millis(SETTLE_TIME_MS));

    // check that b got it
    assert_eq!(bq(&2.into()).unwrap().0, vec![vec![2.into(), 4.into()]]);

    let c = {
        let mut mig = g.start_migration();
        let mut emits = HashMap::new();
        emits.insert(a, vec![0, 1]);
        emits.insert(b, vec![0, 1]);
        let u = distributary::Union::new(emits);
        let c = mig.add_ingredient("c", &["a", "b"], u);
        mig.maintain(c, 0);
        mig.commit();
        c
    };

    let cq = g.get_transactional_getter(c).unwrap();

    // check that c has both previous entries
    assert_eq!(aq(&1.into()).unwrap().0, vec![vec![1.into(), 2.into()]]);
    assert_eq!(bq(&2.into()).unwrap().0, vec![vec![2.into(), 4.into()]]);

    // send a value on a and b
    muta.transactional_put(vec![3.into(), 5.into()], distributary::Token::empty())
        .unwrap();
    mutb.transactional_put(vec![3.into(), 6.into()], distributary::Token::empty())
        .unwrap();

    // give them some time to propagate
    thread::sleep(time::Duration::from_millis(SETTLE_TIME_MS));

    // check that c got them
    assert_eq!(cq(&3.into()).unwrap().0,
               vec![vec![3.into(), 5.into()], vec![3.into(), 6.into()]]);
}

#[test]
fn crossing_migration() {
    // set up graph
    let mut g = distributary::Blender::new();
    let (a, b) = {
        let mut mig = g.start_migration();
        let a = mig.add_ingredient("a", &["a", "b"], distributary::Base::default());
        let b = mig.add_ingredient("b", &["a", "b"], distributary::Base::default());
        mig.commit();
        (a, b)
    };
    let muta = g.get_mutator(a);
    let mutb = g.get_mutator(b);

    let mut mig = g.start_migration();
    let mut emits = HashMap::new();
    emits.insert(a, vec![0, 1]);
    emits.insert(b, vec![0, 1]);
    let u = distributary::Union::new(emits);
    let c = mig.add_ingredient("c", &["a", "b"], u);
    let cq = mig.stream(c);

    mig.commit();

    let id: distributary::DataType = 1.into();

    // send a value on a
    muta.put(vec![id.clone(), 2.into()]);
    assert_eq!(cq.recv(), Ok(vec![vec![id.clone(), 2.into()].into()]));

    // update value again
    mutb.put(vec![id.clone(), 4.into()]);
    assert_eq!(cq.recv(), Ok(vec![vec![id.clone(), 4.into()].into()]));
}

#[test]
fn independent_domain_migration() {
    let id: distributary::DataType = 1.into();

    // set up graph
    let mut g = distributary::Blender::new();
    let (a, domain) = {
        let mut mig = g.start_migration();
        let domain = mig.add_domain();
        let a = mig.add_ingredient("a", &["a", "b"], distributary::Base::default());
        mig.assign_domain(a, domain);
        mig.maintain(a, 0);
        mig.commit();
        (a, domain)
    };

    let aq = g.get_getter(a).unwrap();
    let muta = g.get_mutator(a);

    // send a value on a
    muta.put(vec![id.clone(), 2.into()]);

    // give it some time to propagate
    thread::sleep(time::Duration::from_millis(SETTLE_TIME_MS));

    // check that a got it
    assert_eq!(aq(&id), Ok(vec![vec![1.into(), 2.into()]]));

    // add unrelated node b in a migration
    let b = {
        let mut mig = g.start_migration();
        let b = mig.add_ingredient("b", &["a", "b"], distributary::Base::default());
        mig.assign_domain(b, domain);
        mig.maintain(b, 0);
        mig.commit();
        b
    };

    let bq = g.get_getter(b).unwrap();
    let mutb = g.get_mutator(b);

    // TODO: check that b is actually running in `domain`

    // send a value on b
    mutb.put(vec![id.clone(), 4.into()]);

    // give it some time to propagate
    thread::sleep(time::Duration::from_millis(SETTLE_TIME_MS));

    // check that a got it
    assert_eq!(bq(&id), Ok(vec![vec![1.into(), 4.into()]]));
}

#[test]
fn domain_amend_migration() {
    // set up graph
    let mut g = distributary::Blender::new();
    let (a, b, domain) = {
        let mut mig = g.start_migration();
        let domain = mig.add_domain();
        let a = mig.add_ingredient("a", &["a", "b"], distributary::Base::default());
        let b = mig.add_ingredient("b", &["a", "b"], distributary::Base::default());
        mig.assign_domain(a, domain);
        mig.assign_domain(b, domain);
        mig.commit();
        (a, b, domain)
    };
    let muta = g.get_mutator(a);
    let mutb = g.get_mutator(b);

    let mut mig = g.start_migration();
    let mut emits = HashMap::new();
    emits.insert(a, vec![0, 1]);
    emits.insert(b, vec![0, 1]);
    let u = distributary::Union::new(emits);
    let c = mig.add_ingredient("c", &["a", "b"], u);
    mig.assign_domain(c, domain);
    let cq = mig.stream(c);

    mig.commit();

    // TODO: check that c is actually running in `domain`

    let id: distributary::DataType = 1.into();

    // send a value on a
    muta.put(vec![id.clone(), 2.into()]);
    assert_eq!(cq.recv(), Ok(vec![vec![id.clone(), 2.into()].into()]));

    // update value again
    mutb.put(vec![id.clone(), 4.into()]);
    assert_eq!(cq.recv(), Ok(vec![vec![id.clone(), 4.into()].into()]));
}

#[test]
#[ignore]
// this test is ignored because partial materialization does not forward for keys unless they are
// explicitly queried for. to re-add support for streaming consumers of Readers, we would need to
// add a mechanism for registering interesting a key (effectively triggering a replay of that key
// when called). this should be fairly straightforward to add in the existing infrastructure (just
// use the same trigger that's given to the `backlog::ReadHandle` when it is partial), but it's
// work we're fine putting off for now.
fn state_replay_migration_stream() {
    // we're going to set up a migration test that requires replaying existing state
    // to do that, we'll first create a schema with just a base table, and write some stuff to it.
    // then, we'll do a migration that adds a join in a different domain (requiring state replay),
    // and send through some updates on the other (new) side of the join, and see that the expected
    // things come out the other end.

    let mut g = distributary::Blender::new();
    let a = {
        let mut mig = g.start_migration();
        let a = mig.add_ingredient("a", &["x", "y"], distributary::Base::default());
        mig.commit();
        a
    };
    let muta = g.get_mutator(a);

    // make a couple of records
    muta.put(vec![1.into(), "a".into()]);
    muta.put(vec![1.into(), "b".into()]);
    muta.put(vec![2.into(), "c".into()]);

    let (out, b) = {
        // add a new base and a join
        let mut mig = g.start_migration();
        let b = mig.add_ingredient("b", &["x", "z"], distributary::Base::default());
        use distributary::JoinSource::*;
        let j = distributary::Join::new(a,
                                        b,
                                        distributary::JoinType::Inner,
                                        vec![B(0, 0), L(1), R(1)]);
        let j = mig.add_ingredient("j", &["x", "y", "z"], j);

        // for predictability, ensure the new nodes are in the same domain
        let domain = mig.add_domain();
        mig.assign_domain(b, domain);
        mig.assign_domain(j, domain);

        // we want to observe what comes out of the join
        let out = mig.stream(j);

        // do the migration
        mig.commit();

        (out, b)
    };
    let mutb = g.get_mutator(b);

    // if all went according to plan, the ingress to j's domains hould now contain all the records
    // that we initially inserted into a. thus, when we forward matching things through j, we
    // should see joined output records.

    // there are (/should be) two records in a with x == 1
    mutb.put(vec![1.into(), "n".into()]);
    // they may arrive in any order
    let res = out.recv().unwrap();
    assert!(res.iter()
                .any(|r| r == &vec![1.into(), "a".into(), "n".into()].into()));
    assert!(res.iter()
                .any(|r| r == &vec![1.into(), "b".into(), "n".into()].into()));

    // there are (/should be) one record in a with x == 2
    mutb.put(vec![2.into(), "o".into()]);
    assert_eq!(out.recv(),
               Ok(vec![vec![2.into(), "c".into(), "o".into()].into()]));

    // there should now be no more records
    drop(g);
    assert_eq!(out.recv(), Err(mpsc::RecvError));
}

#[test]
fn migration_depends_on_unchanged_domain() {
    // here's the case we want to test: before the migration, we have some domain that contains
    // some materialized node n, as well as an egress node. after the migration, we add a domain
    // that depends on n being materialized. the tricky part here is that n's domain hasn't changed
    // as far as the system is aware (in particular, because it didn't need to add an egress node).
    // this is tricky, because the system must realize that n is materialized, even though it
    // normally wouldn't even look at that part of the data flow graph!

    let mut g = distributary::Blender::new();
    let left = {
        let mut mig = g.start_migration();

        // base node, so will be materialized
        let left = mig.add_ingredient("foo", &["a", "b"], distributary::Base::default());

        // node in different domain that depends on foo causes egress to be added
        mig.add_ingredient("bar", &["a", "b"], distributary::Identity::new(left));

        // start processing
        mig.commit();
        left
    };

    let mut mig = g.start_migration();

    // joins require their inputs to be materialized
    // we need a new base as well so we can actually make a join
    let tmp = mig.add_ingredient("tmp", &["a", "b"], distributary::Base::default());
    let j = distributary::Join::new(left,
                                    tmp,
                                    distributary::JoinType::Inner,
                                    vec![distributary::JoinSource::B(0, 0),
                                         distributary::JoinSource::R(1)]);
    let j = mig.add_ingredient("join", &["a", "b"], j);

    // we assign tmp and j to the same domain just to make the graph less complex
    let d = mig.add_domain();
    mig.assign_domain(tmp, d);
    mig.assign_domain(j, d);

    // start processing
    mig.commit();
    assert!(true);
}

fn do_full_vote_migration(old_puts_after: bool) {
    // we're trying to force a very particular race, namely that a put arrives for a new join
    // *before* its state has been fully initialized. it may take a couple of iterations to hit
    // that, so we run the test a couple of times.
    for _ in 0..3 {
        use distributary::{Blender, Base, Join, JoinType, Aggregation, DataType};
        let mut g = Blender::new();
        let article;
        let vote;
        let vc;
        let end;
        let (article, vote) = {
            // migrate
            let mut mig = g.start_migration();

            // add article base node
            article = mig.add_ingredient("article", &["id", "title"], Base::default());

            // add vote base table
            vote = mig.add_ingredient("vote", &["user", "id"], Base::default());

            // add vote count
            vc = mig.add_ingredient("votecount",
                                    &["id", "votes"],
                                    Aggregation::COUNT.over(vote, 0, &[1]));

            // add final join using first field from article and first from vc
            use distributary::JoinSource::*;
            let j = Join::new(article, vc, JoinType::Inner, vec![B(0, 0), L(1), R(1)]);
            end = mig.add_ingredient("awvc", &["id", "title", "votes"], j);

            mig.maintain(end, 0);

            // start processing
            mig.commit();

            (article, vote)
        };
        let muta = g.get_mutator(article);
        let mutv = g.get_mutator(vote);

        let n = 1000i64;
        let title: DataType = "foo".into();
        let raten: DataType = 5.into();

        for i in 0..n {
            muta.put(vec![i.into(), title.clone()]);
        }
        for i in 0..n {
            mutv.put(vec![1.into(), i.into()]);
        }

        // migrate
        let (rating, last) = {
            let mut mig = g.start_migration();

            let domain = mig.add_domain();

            // add new "ratings" base table
            let rating = mig.add_ingredient("rating", &["user", "id", "stars"], Base::default());

            // add sum of ratings
            let rs = mig.add_ingredient("rsum",
                                        &["id", "total"],
                                        Aggregation::SUM.over(rating, 2, &[1]));

            // join vote count and rsum (and in theory, sum them)
            use distributary::JoinSource::*;
            let j = Join::new(rs, vc, JoinType::Inner, vec![B(0, 0), L(1), R(1)]);
            let total = mig.add_ingredient("total", &["id", "ratings", "votes"], j);

            mig.assign_domain(rating, domain);
            mig.assign_domain(rs, domain);
            mig.assign_domain(total, domain);

            // finally, produce end result
            let j = Join::new(article,
                              total,
                              JoinType::Inner,
                              vec![B(0, 0), L(1), R(1), R(2)]);
            let newend = mig.add_ingredient("awr", &["id", "title", "ratings", "votes"], j);
            mig.maintain(newend, 0);

            // start processing
            mig.commit();

            (rating, newend)
        };

        let last = g.get_getter(last).unwrap();
        let mutr = g.get_mutator(rating);
        for i in 0..n {
            if old_puts_after {
                mutv.put(vec![1.into(), i.into()]);
            }
            mutr.put(vec![1.into(), i.into(), raten.clone()]);
        }

        // system does about 10k/s = 10/ms
        // wait for twice that before expecting to see results
        thread::sleep(::std::time::Duration::from_millis(2 * n as u64 / 10));
        for i in 0..n {
            let rows = last(&i.into()).unwrap();
            assert!(!rows.is_empty(), "every article should be voted for");
            assert_eq!(rows.len(), 1, "every article should have only one entry");
            let row = rows.into_iter().next().unwrap();
            assert_eq!(row[0],
                       i.into(),
                       "each article result should have the right id");
            assert_eq!(row[1], title, "all articles should have title 'foo'");
            assert_eq!(row[2], raten, "all articles should have one 5-star rating");
            if old_puts_after {
                assert_eq!(row[3], 2.into(), "all articles should have two votes");
            } else {
                assert_eq!(row[3], 1.into(), "all articles should have one vote");
            }
        }
    }

    assert!(true);
}

#[test]
fn full_vote_migration_only_new() {
    do_full_vote_migration(false);
}

#[test]
fn full_vote_migration_new_and_old() {
    do_full_vote_migration(true);
}

#[test]
fn live_writes() {
    use std::time::Duration;
    use distributary::{Blender, Aggregation, DataType};
    let mut g = Blender::new();
    let vote;
    let vc;
    {
        // migrate
        let mut mig = g.start_migration();

        // add vote base table
        vote = mig.add_ingredient("vote", &["user", "id"], distributary::Base::default());

        // add vote count
        vc = mig.add_ingredient("votecount",
                                &["id", "votes"],
                                Aggregation::COUNT.over(vote, 0, &[1]));

        mig.maintain(vc, 0);

        // start processing
        mig.commit();
    }

    let vc_state = g.get_getter(vc).unwrap();
    let add = g.get_mutator(vote);

    let ids = 1000;
    let votes = 7;

    // continuously write to vote
    let jh = thread::spawn(move || {
                               let user: DataType = 0.into();
                               for _ in 0..votes {
                                   for i in 0..ids {
                                       add.put(vec![user.clone(), i.into()]);
                                   }
                               }
                           });

    // let a few writes through to make migration take a while
    thread::sleep(Duration::from_millis(SETTLE_TIME_MS));

    // now do a migration that's going to have to copy state
    let vc2 = {
        let mut mig = g.start_migration();
        let vc2 = mig.add_ingredient("votecount2",
                                     &["id", "votes"],
                                     Aggregation::SUM.over(vc, 1, &[0]));
        mig.maintain(vc2, 0);
        mig.commit();
        vc2
    };

    let vc2_state = g.get_getter(vc2).unwrap();

    // TODO: check that the writer did indeed complete writes during the migration

    // wait for writer to finish
    jh.join().unwrap();

    // allow the system to catch up with the last writes
    thread::sleep(Duration::from_millis(SETTLE_TIME_MS));

    // check that all writes happened the right number of times
    for i in 0..ids {
        assert_eq!(vc_state(&i.into()), Ok(vec![vec![i.into(), votes.into()]]));
        assert_eq!(vc2_state(&i.into()), Ok(vec![vec![i.into(), votes.into()]]));
    }
}

#[test]
fn state_replay_migration_query() {
    // similar to test above, except we will have a materialized Reader node that we're going to
    // read from rather than relying on forwarding. to further stress the graph, *both* base nodes
    // are created and populated before the migration, meaning we have to replay through a join.

    let mut g = distributary::Blender::new();
    let (a, b) = {
        let mut mig = g.start_migration();
        let a = mig.add_ingredient("a", &["x", "y"], distributary::Base::default());
        let b = mig.add_ingredient("b", &["x", "z"], distributary::Base::default());

        let domain = mig.add_domain();
        mig.assign_domain(a, domain);
        mig.assign_domain(b, domain);
        mig.commit();

        (a, b)
    };
    let muta = g.get_mutator(a);
    let mutb = g.get_mutator(b);

    // make a couple of records
    muta.put(vec![1.into(), "a".into()]);
    muta.put(vec![1.into(), "b".into()]);
    muta.put(vec![2.into(), "c".into()]);
    mutb.put(vec![1.into(), "n".into()]);
    mutb.put(vec![2.into(), "o".into()]);

    let out = {
        // add join and a reader node
        let mut mig = g.start_migration();
        use distributary::JoinSource::*;
        let j = distributary::Join::new(a,
                                        b,
                                        distributary::JoinType::Inner,
                                        vec![B(0, 0), L(1), R(1)]);
        let j = mig.add_ingredient("j", &["x", "y", "z"], j);

        // we want to observe what comes out of the join
        mig.maintain(j, 0);

        // do the migration
        mig.commit();

        j
    };

    let out = g.get_getter(out).unwrap();

    // if all went according to plan, the join should now be fully populated!
    // there are (/should be) two records in a with x == 1
    // they may appear in any order
    let res = out(&1.into()).unwrap();
    assert!(res.iter()
                .any(|r| r == &vec![1.into(), "a".into(), "n".into()]));
    assert!(res.iter()
                .any(|r| r == &vec![1.into(), "b".into(), "n".into()]));

    // there are (/should be) one record in a with x == 2
    assert_eq!(out(&2.into()),
               Ok(vec![vec![2.into(), "c".into(), "o".into()]]));

    // there are (/should be) no records with x == 3
    assert!(out(&3.into()).unwrap().is_empty());
}

#[test]
fn recipe_activates() {
    let r_txt = "CREATE TABLE b (a text, c text, x text);\n";
    let mut r = distributary::Recipe::from_str(r_txt, None).unwrap();
    assert_eq!(r.version(), 0);
    assert_eq!(r.expressions().len(), 1);
    assert_eq!(r.prior(), None);

    let mut g = distributary::Blender::new();
    {
        let mut mig = g.start_migration();
        assert!(r.activate(&mut mig).is_ok());
        mig.commit();
    }
    // one base node
    assert_eq!(g.inputs().len(), 1);
}

#[test]
fn recipe_activates_and_migrates() {
    let r_txt = "CREATE TABLE b (a text, c text, x text);\n";
    let mut r = distributary::Recipe::from_str(r_txt, None).unwrap();
    assert_eq!(r.version(), 0);
    assert_eq!(r.expressions().len(), 1);
    assert_eq!(r.prior(), None);

    let mut g = distributary::Blender::new();
    {
        let mut mig = g.start_migration();
        assert!(r.activate(&mut mig).is_ok());
        mig.commit();
    }
    // one base node
    assert_eq!(g.inputs().len(), 1);

    let r_copy = r.clone();

    let r1_txt = "SELECT a FROM b;\n
                  SELECT a, c FROM b WHERE a = 42;";
    let mut r1 = r.extend(r1_txt).unwrap();
    assert_eq!(r1.version(), 1);
    assert_eq!(r1.expressions().len(), 3);
    assert_eq!(**r1.prior().unwrap(), r_copy);
    {
        let mut mig = g.start_migration();
        assert!(r1.activate(&mut mig).is_ok());
        mig.commit();
    }
    // still one base node
    assert_eq!(g.inputs().len(), 1);
    // two leaf nodes
    assert_eq!(g.outputs().len(), 2);
}

#[test]
fn recipe_activates_and_migrates_with_join() {
    let r_txt = "INSERT INTO a (x, y, z) VALUES (?, ?, ?);\n
                 INSERT INTO b (r, s) VALUES (?, ?);\n";
    let mut r = distributary::Recipe::from_str(r_txt, None).unwrap();
    assert_eq!(r.version(), 0);
    assert_eq!(r.expressions().len(), 2);
    assert_eq!(r.prior(), None);

    let mut g = distributary::Blender::new();
    {
        let mut mig = g.start_migration();
        assert!(r.activate(&mut mig).is_ok());
        mig.commit();
    }
    // two base nodes
    assert_eq!(g.inputs().len(), 2);

    let r_copy = r.clone();

    let r1_txt = "SELECT y, s FROM a, b WHERE a.x = b.r;";
    let mut r1 = r.extend(r1_txt).unwrap();
    assert_eq!(r1.version(), 1);
    assert_eq!(r1.expressions().len(), 3);
    assert_eq!(**r1.prior().unwrap(), r_copy);
    {
        let mut mig = g.start_migration();
        assert!(r1.activate(&mut mig).is_ok());
        mig.commit();
    }
    // still two base nodes
    assert_eq!(g.inputs().len(), 2);
    // one leaf node
    assert_eq!(g.outputs().len(), 1);
}

#[test]
fn tpc_w() {
    use std::io::Read;
    use std::fs::File;

    // set up graph
    let mut g = distributary::Blender::new();
    let mut r = distributary::Recipe::blank(None);
    {
        let mut mig = g.start_migration();

        let mut f = File::open("tests/tpc-w-queries.txt").unwrap();
        let mut s = String::new();

        // Load queries
        f.read_to_string(&mut s).unwrap();
        let lines: Vec<String> = s.lines()
            .filter(|l| !l.is_empty() && !l.starts_with('#'))
            .map(|l| if !(l.ends_with('\n') || l.ends_with(';')) {
                     String::from(l) + "\n"
                 } else {
                     String::from(l)
                 })
            .collect();

        // Add them one by one
        for (i, q) in lines.iter().enumerate() {
            println!("{}: {}", i, q);
            let or = r.clone();
            r = match r.extend(q) {
                Ok(mut nr) => {
                    assert!(nr.activate(&mut mig).is_ok());
                    nr
                }
                Err(e) => {
                    println!("{:?}", e);
                    or
                }
            }
        }

        mig.commit();
    }

    println!("{}", g);
}<|MERGE_RESOLUTION|>--- conflicted
+++ resolved
@@ -982,14 +982,9 @@
     let mut g = distributary::Blender::new();
     let a = {
         let mut mig = g.start_migration();
-<<<<<<< HEAD
         let a = mig.add_transactional_base("a", &["a", "b"],
                                            distributary::Base::default().delete_log_on_drop());
         mig.transactional_maintain(a, 0);
-=======
-        let a = mig.add_transactional_base("a", &["a", "b"], distributary::Base::default());
-        mig.maintain(a, 0);
->>>>>>> a35a9a32
         mig.commit();
         a
     };
@@ -1010,14 +1005,9 @@
     // add unrelated node b in a migration
     let b = {
         let mut mig = g.start_migration();
-<<<<<<< HEAD
         let b = mig.add_transactional_base("b", &["a", "b"],
                                            distributary::Base::default().delete_log_on_drop());
         mig.transactional_maintain(b, 0);
-=======
-        let b = mig.add_transactional_base("b", &["a", "b"], distributary::Base::default());
-        mig.maintain(b, 0);
->>>>>>> a35a9a32
         mig.commit();
         b
     };
