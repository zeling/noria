use api::debug::stats::GraphStats;
use channel::tcp::{SendError, TcpSender};
use consensus::{Authority, Epoch, STATE_KEY};
use dataflow::prelude::*;
use dataflow::{node, payload, DomainConfig};

use std::collections::{BTreeMap, HashMap};
use std::net::{IpAddr, SocketAddr};
use std::sync::{Arc, Mutex};
use std::time::{Duration, Instant};
use std::{io, time};

use api::builders::*;
use api::ActivationResult;
use controller::migrate::materialization::Materializations;
use controller::{ControllerState, DomainHandle, Migration, Recipe, WorkerIdentifier};
use coordination::CoordinationMessage;

use hyper::{self, StatusCode, Method};
use mio::net::TcpListener;
use petgraph;
use petgraph::visit::Bfs;
use slog;
use std::mem;

#[derive(Clone)]
pub(crate) struct WorkerStatus {
    pub(crate) healthy: bool,
    last_heartbeat: Instant,
    pub(crate) sender: Arc<Mutex<TcpSender<CoordinationMessage>>>,
}

impl WorkerStatus {
    pub fn new(sender: Arc<Mutex<TcpSender<CoordinationMessage>>>) -> Self {
        WorkerStatus {
            healthy: true,
            last_heartbeat: Instant::now(),
            sender,
        }
    }
}

/// `Controller` is the core component of the alternate Soup implementation.
///
/// It keeps track of the structure of the underlying data flow graph and its domains. `Controller`
/// does not allow direct manipulation of the graph. Instead, changes must be instigated through a
/// `Migration`, which can be performed using `ControllerInner::migrate`. Only one `Migration` can
/// occur at any given point in time.
pub struct ControllerInner {
    pub(super) ingredients: Graph,
    pub(super) source: NodeIndex,
    pub(super) ndomains: usize,
    pub(super) sharding: Option<usize>,

    pub(super) domain_config: DomainConfig,

    /// Parameters for persistence code.
    pub(super) persistence: PersistenceParameters,
    pub(super) materializations: Materializations,

    /// Current recipe
    recipe: Recipe,

    pub(super) domains: HashMap<DomainIndex, DomainHandle>,
    pub(super) channel_coordinator: Arc<ChannelCoordinator>,
    pub(super) debug_channel: Option<SocketAddr>,

    pub(super) listen_addr: IpAddr,

    /// Map from worker address to the address the worker is listening on for reads.
    read_addrs: HashMap<WorkerIdentifier, SocketAddr>,
    pub(super) workers: HashMap<WorkerIdentifier, WorkerStatus>,

    /// State between migrations
    pub(super) remap: HashMap<DomainIndex, HashMap<NodeIndex, IndexPair>>,

    pub(super) epoch: Epoch,

    pending_recovery: Option<(Vec<String>, usize)>,

    quorum: usize,
    heartbeat_every: Duration,
    healthcheck_every: Duration,
    last_checked_workers: Instant,

    log: slog::Logger,
}

pub(crate) fn graphviz(graph: &Graph, materializations: &Materializations) -> String {
    let mut s = String::new();

    let indentln = |s: &mut String| s.push_str("    ");

    // header.
    s.push_str("digraph {{\n");

    // global formatting.
    indentln(&mut s);
    s.push_str("node [shape=record, fontsize=10]\n");

    // node descriptions.
    for index in graph.node_indices() {
        let node = &graph[index];
        let materialization_status = materializations.get_status(&index, node);
        indentln(&mut s);
        s.push_str(&format!("{}", index.index()));
        s.push_str(&node.describe(index, materialization_status));
    }

    // edges.
    for (_, edge) in graph.raw_edges().iter().enumerate() {
        indentln(&mut s);
        s.push_str(&format!(
            "{} -> {}",
            edge.source().index(),
            edge.target().index()
        ));
        s.push_str("\n");
    }

    // footer.
    s.push_str("}}");

    s
}

impl ControllerInner {
    pub fn external_request<A: Authority + 'static>(
        &mut self,
        method: hyper::Method,
        path: String,
        query: Option<String>,
        body: Vec<u8>,
        authority: &Arc<A>,
    ) -> Result<Result<String, String>, StatusCode> {
        use serde_json as json;

        match (&method, path.as_ref()) {
            (&Method::GET, "/graph") => return Ok(Ok(self.graphviz())),
            (&Method::POST, "/graphviz") => {
                return Ok(Ok(json::to_string(&self.graphviz()).unwrap()))
            }
            (&Method::GET, "/get_statistics") => {
                return Ok(Ok(json::to_string(&self.get_statistics()).unwrap()))
            }
            _ => {}
        }

        if self.pending_recovery.is_some() || self.workers.len() < self.quorum {
            return Err(StatusCode::SERVICE_UNAVAILABLE);
        }

        match (method, path.as_ref()) {
            (Method::GET, "/flush_partial") => {
                Ok(Ok(json::to_string(&self.flush_partial()).unwrap()))
            }
<<<<<<< HEAD
            (Method::POST, "/inputs") => Ok(Ok(json::to_string(&self.inputs()).unwrap())),
            (Method::POST, "/outputs") => Ok(Ok(json::to_string(&self.outputs()).unwrap())),
            (Method::GET, "/instances") => Ok(Ok(json::to_string(&self.get_instances()).unwrap())),
            (Method::POST, "/table_builder") => json::from_slice(&body)
=======
            (hyper::Method::POST, "/inputs") => Ok(Ok(json::to_string(&self.inputs()).unwrap())),
            (hyper::Method::POST, "/outputs") => Ok(Ok(json::to_string(&self.outputs()).unwrap())),
            (hyper::Method::GET, "/instances") => {
                Ok(Ok(json::to_string(&self.get_instances()).unwrap()))
            }
            (hyper::Method::GET, "/nodes") => {
                // TODO(malte): this is a pretty yucky hack, but hyper doesn't provide easy access
                // to individual query variables unfortunately. We'll probably want to factor this
                // out into a helper method.
                if let Some(query) = query {
                    let vars: Vec<_> = query.split("&").map(String::from).collect();
                    if let Some(n) = &vars.into_iter().find(|v| v.starts_with("w=")) {
                        return Ok(Ok(json::to_string(
                            &self.nodes_on_worker(Some(&n[2..].parse().unwrap())),
                        ).unwrap()));
                    }
                }
                // all data-flow nodes
                Ok(Ok(json::to_string(&self.nodes_on_worker(None)).unwrap()))
            }
            (hyper::Method::POST, "/table_builder") => json::from_slice(&body)
>>>>>>> 90c15d33
                .map_err(|_| StatusCode::BAD_REQUEST)
                .map(|args| Ok(json::to_string(&self.table_builder(args)).unwrap())),
            (Method::POST, "/view_builder") => json::from_slice(&body)
                .map_err(|_| StatusCode::BAD_REQUEST)
                .map(|args| Ok(json::to_string(&self.view_builder(args)).unwrap())),
            (Method::POST, "/extend_recipe") => json::from_slice(&body)
                .map_err(|_| StatusCode::BAD_REQUEST)
                .map(|args| {
                    self.extend_recipe(authority, args)
                        .map(|r| json::to_string(&r).unwrap())
                }),
            (Method::POST, "/install_recipe") => json::from_slice(&body)
                .map_err(|_| StatusCode::BAD_REQUEST)
                .map(|args| {
                    self.install_recipe(authority, args)
                        .map(|r| json::to_string(&r).unwrap())
                }),
            (Method::POST, "/set_security_config") => json::from_slice(&body)
                .map_err(|_| StatusCode::BAD_REQUEST)
                .map(|args| {
                    self.set_security_config(args)
                        .map(|r| json::to_string(&r).unwrap())
                }),
            (Method::POST, "/create_universe") => json::from_slice(&body)
                .map_err(|_| StatusCode::BAD_REQUEST)
                .map(|args| {
                    self.create_universe(args)
                        .map(|r| json::to_string(&r).unwrap())
                }),
            (Method::POST, "/remove_node") => json::from_slice(&body)
                .map_err(|_| StatusCode::BAD_REQUEST)
                .map(|args| {
                    self.remove_nodes(vec![args].as_slice())
                        .map(|r| json::to_string(&r).unwrap())
                }),
            _ => return Err(StatusCode::NOT_FOUND),
        }
    }

    pub(crate) fn handle_register(
        &mut self,
        msg: &CoordinationMessage,
        remote: &SocketAddr,
        read_listen_addr: SocketAddr,
    ) -> Result<(), io::Error> {
        info!(
            self.log,
            "new worker registered from {:?}, which listens on {:?}", msg.source, remote
        );

        let sender = Arc::new(Mutex::new(TcpSender::connect(remote)?));
        let ws = WorkerStatus::new(sender.clone());
        self.workers.insert(msg.source.clone(), ws);
        self.read_addrs.insert(msg.source.clone(), read_listen_addr);

        if self.workers.len() >= self.quorum {
            if let Some((recipes, recipe_version)) = self.pending_recovery.take() {
                assert_eq!(self.workers.len(), self.quorum);
                assert_eq!(self.recipe.version(), 0);
                assert!(recipe_version + 1 >= recipes.len());

                info!(self.log, "Restoring graph configuration");
                self.recipe = Recipe::with_version(
                    recipe_version + 1 - recipes.len(),
                    Some(self.log.clone()),
                );
                for r in recipes {
                    self.apply_recipe(self.recipe.clone().extend(&r).unwrap())
                        .unwrap();
                }
            }
        }

        Ok(())
    }

    fn check_worker_liveness(&mut self) {
        let mut any_failed = false;

        // check if there are any newly failed workers
        if self.last_checked_workers.elapsed() > self.healthcheck_every {
            for (_addr, ws) in self.workers.iter() {
                if ws.healthy && ws.last_heartbeat.elapsed() > self.heartbeat_every * 4 {
                    any_failed = true;
                }
            }
            self.last_checked_workers = Instant::now();
        }

        // if we have newly failed workers, iterate again to find all workers that have missed >= 3
        // heartbeats. This is necessary so that we correctly handle correlated failures of
        // workers.
        if any_failed {
            let mut failed = Vec::new();
            for (addr, ws) in self.workers.iter_mut() {
                if ws.healthy && ws.last_heartbeat.elapsed() > self.heartbeat_every * 3 {
                    error!(self.log, "worker at {:?} has failed!", addr);
                    ws.healthy = false;
                    failed.push(addr.clone());
                }
            }
            self.handle_failed_workers(failed);
        }
    }

    fn handle_failed_workers(&mut self, failed: Vec<WorkerIdentifier>) {
        // first, translate from the affected workers to affected data-flow nodes
        let mut affected_nodes = Vec::new();
        for wi in failed {
            info!(self.log, "handling failure of worker {:?}", wi);
            affected_nodes.extend(self.get_failed_nodes(&wi));
        }

        // then, figure out which queries are affected (and thus must be removed and added again in
        // a migration)
        let affected_queries = self.recipe.queries_for_nodes(affected_nodes);
        let (recovery, mut original) = self.recipe.make_recovery(affected_queries);

        // activate recipe
        self.apply_recipe(recovery.clone())
            .expect("failed to apply recovery recipe");

        // we must do this *after* the migration, since the migration itself modifies the recipe in
        // `recovery`, and we currently need to clone it here.
        let tmp = self.recipe.clone();
        original.set_prior(tmp.clone());
        // somewhat awkward, but we must replace the stale `SqlIncorporator` state in `original`
        original.set_sql_inc(tmp.sql_inc().clone());

        // back to original recipe, which should add the query again
        self.apply_recipe(original)
            .expect("failed to activate original recipe");
    }

    pub(crate) fn handle_heartbeat(&mut self, msg: &CoordinationMessage) -> Result<(), io::Error> {
        match self.workers.get_mut(&msg.source) {
            None => crit!(
                self.log,
                "got heartbeat for unknown worker {:?}",
                msg.source
            ),
            Some(ref mut ws) => {
                ws.last_heartbeat = Instant::now();
            }
        }

        self.check_worker_liveness();
        Ok(())
    }

    /// Construct `ControllerInner` with a specified listening interface
    pub(super) fn new(listen_addr: IpAddr, log: slog::Logger, state: ControllerState) -> Self {
        let mut g = petgraph::Graph::new();
        let source = g.add_node(node::Node::new(
            "source",
            &["because-type-inference"],
            node::special::Source,
        ));

        let mut materializations = Materializations::new(&log);
        if !state.config.partial_enabled {
            materializations.disable_partial()
        }

        let cc = Arc::new(ChannelCoordinator::new());
        assert_ne!(state.config.quorum, 0);

        let pending_recovery = if !state.recipes.is_empty() {
            Some((state.recipes, state.recipe_version))
        } else {
            None
        };

        let mut recipe = Recipe::blank(Some(log.clone()));
        recipe.enable_reuse(state.config.reuse);

        ControllerInner {
            ingredients: g,
            source: source,
            ndomains: 0,
            listen_addr,

            materializations,
            sharding: state.config.sharding,
            domain_config: state.config.domain_config,
            persistence: state.config.persistence,
            heartbeat_every: state.config.heartbeat_every,
            healthcheck_every: state.config.healthcheck_every,
            recipe: recipe,
            quorum: state.config.quorum,
            log,

            domains: Default::default(),
            channel_coordinator: cc,
            debug_channel: None,
            epoch: state.epoch,

            remap: HashMap::default(),

            read_addrs: HashMap::default(),
            workers: HashMap::default(),

            pending_recovery,
            last_checked_workers: Instant::now(),
        }
    }

    /// Create a global channel for receiving tracer events.
    ///
    /// Only domains created after this method is called will be able to send trace events.
    ///
    /// This function may only be called once because the receiving end it returned.
    #[allow(unused)]
    pub fn create_tracer_channel(&mut self) -> TcpListener {
        assert!(self.debug_channel.is_none());
        let addr: SocketAddr = "127.0.0.1:0".parse().unwrap();
        let listener = TcpListener::bind(&addr).unwrap();
        self.debug_channel = Some(listener.local_addr().unwrap());
        listener
    }

    /// Controls the persistence mode, and parameters related to persistence.
    ///
    /// Three modes are available:
    ///
    ///  1. `DurabilityMode::Permanent`: all writes to base nodes should be written to disk.
    ///  2. `DurabilityMode::DeleteOnExit`: all writes are written to disk, but the log is
    ///     deleted once the `Controller` is dropped. Useful for tests.
    ///  3. `DurabilityMode::MemoryOnly`: no writes to disk, store all writes in memory.
    ///     Useful for baseline numbers.
    ///
    /// `queue_capacity` indicates the number of packets that should be buffered until
    /// flushing, and `flush_timeout` indicates the length of time to wait before flushing
    /// anyway.
    ///
    /// Must be called before any domains have been created.
    #[allow(unused)]
    pub fn with_persistence_options(&mut self, params: PersistenceParameters) {
        assert_eq!(self.ndomains, 0);
        self.persistence = params;
    }

    /// Set the `Logger` to use for internal log messages.
    ///
    /// By default, all log messages are discarded.
    #[allow(unused)]
    pub fn log_with(&mut self, log: slog::Logger) {
        self.log = log;
        self.materializations.set_logger(&self.log);
    }

    /// Adds a new user universe.
    /// User universes automatically enforce security policies.
    pub fn add_universe<F, T>(&mut self, context: HashMap<String, DataType>, f: F) -> T
    where
        F: FnOnce(&mut Migration) -> T,
    {
        info!(self.log, "starting migration: new soup universe");
        let miglog = self.log.new(o!());
        let mut m = Migration {
            mainline: self,
            added: Default::default(),
            columns: Default::default(),
            readers: Default::default(),
            context: context,
            start: time::Instant::now(),
            log: miglog,
        };
        let r = f(&mut m);
        m.commit();
        r
    }

    /// Perform a new query schema migration.
    pub fn migrate<F, T>(&mut self, f: F) -> T
    where
        F: FnOnce(&mut Migration) -> T,
    {
        info!(self.log, "starting migration");
        let miglog = self.log.new(o!());
        let mut m = Migration {
            mainline: self,
            added: Default::default(),
            columns: Default::default(),
            readers: Default::default(),
            context: Default::default(),
            start: time::Instant::now(),
            log: miglog,
        };
        let r = f(&mut m);
        m.commit();
        r
    }

    #[cfg(test)]
    pub fn graph(&self) -> &Graph {
        &self.ingredients
    }

    /// Get a Vec of all known input nodes.
    ///
    /// Input nodes are here all nodes of type `Table`. The addresses returned by this function will
    /// all have been returned as a key in the map from `commit` at some point in the past.
    pub fn inputs(&self) -> BTreeMap<String, NodeIndex> {
        self.ingredients
            .neighbors_directed(self.source, petgraph::EdgeDirection::Outgoing)
            .map(|n| {
                let base = &self.ingredients[n];
                assert!(base.is_base());
                (base.name().to_owned(), n.into())
            })
            .collect()
    }

    /// Get a Vec of all known output nodes.
    ///
    /// Output nodes here refers to nodes of type `Reader`, which is the nodes created in response
    /// to calling `.maintain` or `.stream` for a node during a migration.
    pub fn outputs(&self) -> BTreeMap<String, NodeIndex> {
        self.ingredients
            .externals(petgraph::EdgeDirection::Outgoing)
            .filter_map(|n| {
                let name = self.ingredients[n].name().to_owned();
                self.ingredients[n]
                    .with_reader(|r| {
                        // we want to give the the node address that is being materialized not that of
                        // the reader node itself.
                        (name, r.is_for())
                    })
                    .ok()
            })
            .collect()
    }

    fn find_view_for(&self, node: NodeIndex) -> Option<NodeIndex> {
        // reader should be a child of the given node. however, due to sharding, it may not be an
        // *immediate* child. furthermore, once we go beyond depth 1, we may accidentally hit an
        // *unrelated* reader node. to account for this, readers keep track of what node they are
        // "for", and we simply search for the appropriate reader by that metric. since we know
        // that the reader must be relatively close, a BFS search is the way to go.
        let mut bfs = Bfs::new(&self.ingredients, node);
        let mut reader = None;
        while let Some(child) = bfs.next(&self.ingredients) {
            if self.ingredients[child]
                .with_reader(|r| r.is_for() == node)
                .unwrap_or(false)
            {
                reader = Some(child);
                break;
            }
        }

        reader
    }

    /// Obtain a `ViewBuilder` that can be sent to a client and then used to query a given
    /// (already maintained) reader node called `name`.
    pub fn view_builder(&self, name: &str) -> Option<ViewBuilder> {
        // first try to resolve the node via the recipe, which handles aliasing between identical
        // queries.
        let node = match self.recipe.node_addr_for(name) {
            Ok(ni) => ni,
            Err(_) => {
                // if the recipe doesn't know about this query, traverse the graph.
                // we need this do deal with manually constructed graphs (e.g., in tests).
                *self.outputs().get(name)?
            }
        };

        self.find_view_for(node).map(|r| {
            let domain = self.ingredients[r].domain();
            let columns = self.ingredients[r].fields().to_vec();
            let shards = (0..self.domains[&domain].shards())
                .map(|i| self.read_addrs[&self.domains[&domain].assignment(i)].clone())
                .collect();

            ViewBuilder {
                local_ports: vec![],
                node: r,
                columns,
                shards,
            }
        })
    }

    /// Obtain a TableBuild that can be used to construct a Table to perform writes and deletes
    /// from the given named base node.
    pub fn table_builder(&self, base: &str) -> Option<TableBuilder> {
        let ni = match self.recipe.node_addr_for(base) {
            Ok(ni) => ni,
            Err(_) => *self.inputs().get(base)?,
        };
        let node = &self.ingredients[ni];

        trace!(self.log, "creating table"; "for" => base);

        let mut key = self.ingredients[ni]
            .suggest_indexes(ni)
            .remove(&ni)
            .map(|(c, _)| c)
            .unwrap_or_else(Vec::new);
        let mut is_primary = false;
        if key.is_empty() {
            if let Sharding::ByColumn(col, _) = self.ingredients[ni].sharded_by() {
                key = vec![col];
            }
        } else {
            is_primary = true;
        }

        let txs = (0..self.domains[&node.domain()].shards())
            .map(|i| {
                self.channel_coordinator
                    .get_addr(&(node.domain(), i))
                    .unwrap()
            })
            .collect();

        let base_operator = node
            .get_base()
            .expect("asked to get table for non-base node");
        let columns: Vec<String> = node
            .fields()
            .iter()
            .enumerate()
            .filter(|&(n, _)| !base_operator.get_dropped().contains_key(n))
            .map(|(_, s)| s.clone())
            .collect();
        assert_eq!(
            columns.len(),
            node.fields().len() - base_operator.get_dropped().len()
        );
        let schema = self.recipe.get_base_schema(base);

        Some(TableBuilder {
            local_port: None,
            txs,
            addr: (*node.local_addr()).into(),
            key: key,
            key_is_primary: is_primary,
            dropped: base_operator.get_dropped(),
            table_name: node.name().to_owned(),
            columns,
            schema,
        })
    }

    /// Get statistics about the time spent processing different parts of the graph.
    pub fn get_statistics(&mut self) -> GraphStats {
        let workers = &self.workers;
        // TODO: request stats from domains in parallel.
        let domains = self
            .domains
            .iter_mut()
            .flat_map(|(di, s)| {
                s.send_to_healthy(box payload::Packet::GetStatistics, workers)
                    .unwrap();
                s.wait_for_statistics()
                    .unwrap()
                    .into_iter()
                    .enumerate()
                    .map(move |(i, (domain_stats, node_stats))| {
                        let node_map = node_stats
                            .into_iter()
                            .map(|(ni, ns)| (ni.into(), ns))
                            .collect();

                        ((di.clone(), i), (domain_stats, node_map))
                    })
            })
            .collect();

        GraphStats { domains: domains }
    }

    pub fn get_instances(&self) -> Vec<(WorkerIdentifier, bool, Duration)> {
        self.workers
            .iter()
            .map(|(&id, ref status)| (id, status.healthy, status.last_heartbeat.elapsed()))
            .collect()
    }

    pub fn flush_partial(&mut self) -> u64 {
        // get statistics for current domain sizes
        // and evict all state from partial nodes
        let workers = &self.workers;
        let to_evict: Vec<_> = self
            .domains
            .iter_mut()
            .map(|(di, s)| {
                s.send_to_healthy(box payload::Packet::GetStatistics, workers)
                    .unwrap();
                let to_evict: Vec<(NodeIndex, u64)> = s
                    .wait_for_statistics()
                    .unwrap()
                    .into_iter()
                    .flat_map(move |(_, node_stats)| {
                        node_stats
                            .into_iter()
                            .filter_map(|(ni, ns)| match ns.materialized {
                                MaterializationStatus::Partial => Some((ni, ns.mem_size)),
                                _ => None,
                            })
                    })
                    .collect();
                (*di, to_evict)
            })
            .collect();

        let mut total_evicted = 0;
        for (di, nodes) in to_evict {
            for (ni, bytes) in nodes {
                let na = self.ingredients[ni].local_addr();
                self.domains
                    .get_mut(&di)
                    .unwrap()
                    .send_to_healthy(
                        box payload::Packet::Evict {
                            node: Some(*na),
                            num_bytes: bytes as usize,
                        },
                        workers,
                    )
                    .expect("failed to send domain flush message");
                total_evicted += bytes;
            }
        }

        warn!(
            self.log,
            "flushed {} bytes of partial domain state", total_evicted
        );

        total_evicted
    }

    pub fn create_universe(&mut self, context: HashMap<String, DataType>) -> Result<(), String> {
        let log = self.log.clone();
        let mut r = self.recipe.clone();
        let groups = self.recipe.security_groups();

        let mut universe_groups = HashMap::new();

        let uid = context
            .get("id")
            .expect("Universe context must have id")
            .clone();
        let uid = &[uid];
        if context.get("group").is_none() {
            for g in groups {
                let rgb: Option<ViewBuilder> = self.view_builder(&g);
                let mut view = rgb.map(|rgb| rgb.build_exclusive().unwrap()).unwrap();
                let my_groups: Vec<DataType> = view
                    .lookup(uid, true)
                    .unwrap()
                    .iter()
                    .map(|v| v[1].clone())
                    .collect();
                universe_groups.insert(g, my_groups);
            }
        }

        self.add_universe(context.clone(), |mut mig| {
            r.next();
            match r.create_universe(&mut mig, universe_groups) {
                Ok(ar) => {
                    info!(log, "{} expressions added", ar.expressions_added);
                    info!(log, "{} expressions removed", ar.expressions_removed);
                    Ok(())
                }
                Err(e) => {
                    crit!(log, "failed to create universe: {:?}", e);
                    Err("failed to create universe".to_owned())
                }
            }.unwrap();
        });

        self.recipe = r;
        Ok(())
    }

    pub fn set_security_config(&mut self, config: (String, String)) -> Result<(), String> {
        let p = config.0;
        let url = config.1;
        self.recipe.set_security_config(&p, url);
        Ok(())
    }

    fn apply_recipe(&mut self, mut new: Recipe) -> Result<ActivationResult, String> {
        let r = self.migrate(|mig| {
            new.activate(mig)
                .map_err(|e| format!("failed to activate recipe: {}", e))
        });

        match r {
            Ok(ref ra) => {
                let (removed_bases, removed_other): (Vec<_>, Vec<_>) = ra
                    .removed_leaves
                    .iter()
                    .cloned()
                    .partition(|ni| self.ingredients[*ni].is_base());

                // first remove query nodes in reverse topological order
                let mut topo_removals = Vec::with_capacity(removed_other.len());
                let mut topo = petgraph::visit::Topo::new(&self.ingredients);
                while let Some(node) = topo.next(&self.ingredients) {
                    if removed_other.contains(&node) {
                        topo_removals.push(node);
                    }
                }
                topo_removals.reverse();

                for leaf in topo_removals {
                    self.remove_leaf(leaf)?;
                }

                // now remove bases
                for base in removed_bases {
                    // TODO(malte): support removing bases that still have children?
                    let children: Vec<NodeIndex> = self
                        .ingredients
                        .neighbors_directed(base, petgraph::EdgeDirection::Outgoing)
                        .collect();
                    // TODO(malte): what about domain crossings? can ingress/egress nodes be left
                    // behind?
                    assert_eq!(children.len(), 0);
                    debug!(
                        self.log,
                        "Removing base \"{}\"",
                        self.ingredients[base].name();
                        "node" => base.index(),
                    );
                    // now drop the (orphaned) base
                    self.remove_nodes(vec![base].as_slice()).unwrap();
                }

                self.recipe = new;
            }
            Err(ref e) => {
                crit!(self.log, "failed to apply recipe: {}", e);
                // TODO(malte): a little yucky, since we don't really need the blank recipe
                let recipe = mem::replace(&mut self.recipe, Recipe::blank(None));
                self.recipe = recipe.revert();
            }
        }

        r
    }

    pub fn extend_recipe<A: Authority + 'static>(
        &mut self,
        authority: &Arc<A>,
        add_txt: String,
    ) -> Result<ActivationResult, String> {
        // needed because self.apply_recipe needs to mutate self.recipe, so can't have it borrowed
        let new = mem::replace(&mut self.recipe, Recipe::blank(None));
        match new.extend(&add_txt) {
            Ok(new) => {
                let activation_result = self.apply_recipe(new);
                if authority
                    .read_modify_write(STATE_KEY, |state: Option<ControllerState>| match state {
                        None => unreachable!(),
                        Some(ref state) if state.epoch > self.epoch => Err(()),
                        Some(mut state) => {
                            state.recipe_version = self.recipe.version();
                            state.recipes.push(add_txt.clone());
                            Ok(state)
                        }
                    })
                    .is_err()
                {
                    return Err("Failed to persist recipe extension".to_owned());
                }

                activation_result
            }
            Err((old, e)) => {
                // need to restore the old recipe
                crit!(self.log, "failed to extend recipe: {:?}", e);
                self.recipe = old;
                Err("failed to extend recipe".to_owned())
            }
        }
    }

    pub fn install_recipe<A: Authority + 'static>(
        &mut self,
        authority: &Arc<A>,
        r_txt: String,
    ) -> Result<ActivationResult, String> {
        match Recipe::from_str(&r_txt, Some(self.log.clone())) {
            Ok(r) => {
                let old = mem::replace(&mut self.recipe, Recipe::blank(None));
                let new = old.replace(r).unwrap();
                let activation_result = self.apply_recipe(new);
                if authority
                    .read_modify_write(STATE_KEY, |state: Option<ControllerState>| match state {
                        None => unreachable!(),
                        Some(ref state) if state.epoch > self.epoch => Err(()),
                        Some(mut state) => {
                            state.recipe_version = self.recipe.version();
                            state.recipes = vec![r_txt.clone()];
                            Ok(state)
                        }
                    })
                    .is_err()
                {
                    return Err("Failed to persist recipe installation".to_owned());
                }
                activation_result
            }
            Err(e) => {
                crit!(self.log, "failed to parse recipe: {:?}", e);
                Err("failed to parse recipe".to_owned())
            }
        }
    }

    pub fn graphviz(&self) -> String {
        graphviz(&self.ingredients, &self.materializations)
    }

    fn remove_leaf(&mut self, mut leaf: NodeIndex) -> Result<(), String> {
        let mut removals = vec![];
        let start = leaf;
        assert!(!self.ingredients[leaf].is_source());

        info!(
            self.log,
            "Computing removals for removing node {}",
            leaf.index()
        );

        if self
            .ingredients
            .neighbors_directed(leaf, petgraph::EdgeDirection::Outgoing)
            .count() > 0
        {
            // This query leaf node has children -- typically, these are readers, but they can also
            // include egress nodes or other, dependent queries.
            let mut has_non_reader_children = false;
            let readers: Vec<_> = self
                .ingredients
                .neighbors_directed(leaf, petgraph::EdgeDirection::Outgoing)
                .filter(|ni| {
                    if self.ingredients[*ni].is_reader() {
                        true
                    } else {
                        has_non_reader_children = true;
                        false
                    }
                })
                .collect();
            if has_non_reader_children {
                // should never happen, since we remove nodes in reverse topological order
                crit!(
                    self.log,
                    "not removing node {} yet, as it still has non-reader children",
                    leaf.index()
                );
                unreachable!();
            }
            // nodes can have only one reader attached
            assert!(readers.len() <= 1);
            debug!(
                        self.log,
                        "Removing query leaf \"{}\"", self.ingredients[leaf].name();
                        "node" => leaf.index(),
                    );
            if !readers.is_empty() {
                removals.push(readers[0]);
                leaf = readers[0];
            } else {
                unreachable!();
            }
        }

        // `node` now does not have any children any more
        assert_eq!(
            self.ingredients
                .neighbors_directed(leaf, petgraph::EdgeDirection::Outgoing)
                .count(),
            0
        );

        let mut nodes = vec![leaf];
        while let Some(node) = nodes.pop() {
            let mut parents = self
                .ingredients
                .neighbors_directed(node, petgraph::EdgeDirection::Incoming)
                .detach();
            while let Some(parent) = parents.next_node(&self.ingredients) {
                let edge = self.ingredients.find_edge(parent, node).unwrap();
                self.ingredients.remove_edge(edge);

                if !self.ingredients[parent].is_source()
                    && !self.ingredients[parent].is_base()
                    // ok to remove original start leaf
                    && (parent == start || !self.recipe.sql_inc().is_leaf_address(parent))
                    && self
                        .ingredients
                        .neighbors_directed(parent, petgraph::EdgeDirection::Outgoing)
                        .count() == 0
                {
                    nodes.push(parent);
                }
            }

            removals.push(node);
        }

        self.remove_nodes(removals.as_slice())
    }

    fn remove_nodes(&mut self, removals: &[NodeIndex]) -> Result<(), String> {
        // Remove node from controller local state
        let mut domain_removals: HashMap<DomainIndex, Vec<LocalNodeIndex>> = HashMap::default();
        for ni in removals {
            self.ingredients[*ni].remove();
            debug!(self.log, "Removed node {}", ni.index());
            domain_removals
                .entry(self.ingredients[*ni].domain())
                .or_insert(Vec::new())
                .push(*self.ingredients[*ni].local_addr())
        }

        // Send messages to domains
        for (domain, nodes) in domain_removals {
            trace!(
                self.log,
                "Notifying domain {} of node removals",
                domain.index(),
            );

            match self
                .domains
                .get_mut(&domain)
                .unwrap()
                .send_to_healthy(box payload::Packet::RemoveNodes { nodes }, &self.workers)
            {
                Ok(_) => (),
                Err(e) => match e {
                    SendError::IoError(ref ioe) => {
                        if ioe.kind() == io::ErrorKind::BrokenPipe
                            && ioe.get_ref().unwrap().description() == "worker failed"
                        {
                            // message would have gone to a failed worker, so ignore error
                        } else {
                            panic!("failed to remove nodes: {:?}", e);
                        }
                    }
                    _ => {
                        panic!("failed to remove nodes: {:?}", e);
                    }
                },
            }
        }

        Ok(())
    }

    fn get_failed_nodes(&self, lost_worker: &WorkerIdentifier) -> Vec<NodeIndex> {
        // Find nodes directly impacted by worker failure.
        let mut nodes: Vec<NodeIndex> = self.nodes_on_worker(Some(lost_worker));

        // Add any other downstream nodes.
        let mut failed_nodes = Vec::new();
        while let Some(node) = nodes.pop() {
            failed_nodes.push(node);
            for child in self
                .ingredients
                .neighbors_directed(node, petgraph::EdgeDirection::Outgoing)
            {
                if !nodes.contains(&child) {
                    nodes.push(child);
                }
            }
        }
        failed_nodes
    }

    /// List data-flow nodes, on a specific worker if `worker` specified.
    fn nodes_on_worker(&self, worker: Option<&WorkerIdentifier>) -> Vec<NodeIndex> {
        // NOTE(malte): this traverses all graph vertices in order to find those assigned to a
        // domain. We do this to avoid keeping separate state that may get out of sync, but it
        // could become a performance bottleneck in the future (e.g., when recovergin large
        // graphs).
        let domain_nodes = |i: DomainIndex| -> Vec<NodeIndex> {
            self.ingredients
                .node_indices()
                .filter(|&ni| ni != self.source)
                .filter(|&ni| !self.ingredients[ni].is_dropped())
                .filter(|&ni| self.ingredients[ni].domain() == i)
                .collect()
        };

        if worker.is_some() {
            self.domains
                .values()
                .filter(|dh| dh.assigned_to_worker(worker.unwrap()))
                .fold(Vec::new(), |mut acc, dh| {
                    acc.extend(domain_nodes(dh.index()));
                    acc
                })
        } else {
            self.domains.values().fold(Vec::new(), |mut acc, dh| {
                acc.extend(domain_nodes(dh.index()));
                acc
            })
        }
    }
}

impl Drop for ControllerInner {
    fn drop(&mut self) {
        for (_, d) in &mut self.domains {
            // XXX: this is a terrible ugly hack to ensure that all workers exit
            for _ in 0..100 {
                // don't unwrap, because given domain may already have terminated
                drop(d.send_to_healthy(box payload::Packet::Quit, &self.workers));
            }
        }
    }
}<|MERGE_RESOLUTION|>--- conflicted
+++ resolved
@@ -16,7 +16,7 @@
 use controller::{ControllerState, DomainHandle, Migration, Recipe, WorkerIdentifier};
 use coordination::CoordinationMessage;
 
-use hyper::{self, StatusCode, Method};
+use hyper::{self, Method, StatusCode};
 use mio::net::TcpListener;
 use petgraph;
 use petgraph::visit::Bfs;
@@ -154,18 +154,10 @@
             (Method::GET, "/flush_partial") => {
                 Ok(Ok(json::to_string(&self.flush_partial()).unwrap()))
             }
-<<<<<<< HEAD
             (Method::POST, "/inputs") => Ok(Ok(json::to_string(&self.inputs()).unwrap())),
             (Method::POST, "/outputs") => Ok(Ok(json::to_string(&self.outputs()).unwrap())),
             (Method::GET, "/instances") => Ok(Ok(json::to_string(&self.get_instances()).unwrap())),
-            (Method::POST, "/table_builder") => json::from_slice(&body)
-=======
-            (hyper::Method::POST, "/inputs") => Ok(Ok(json::to_string(&self.inputs()).unwrap())),
-            (hyper::Method::POST, "/outputs") => Ok(Ok(json::to_string(&self.outputs()).unwrap())),
-            (hyper::Method::GET, "/instances") => {
-                Ok(Ok(json::to_string(&self.get_instances()).unwrap()))
-            }
-            (hyper::Method::GET, "/nodes") => {
+            (Method::GET, "/nodes") => {
                 // TODO(malte): this is a pretty yucky hack, but hyper doesn't provide easy access
                 // to individual query variables unfortunately. We'll probably want to factor this
                 // out into a helper method.
@@ -180,8 +172,7 @@
                 // all data-flow nodes
                 Ok(Ok(json::to_string(&self.nodes_on_worker(None)).unwrap()))
             }
-            (hyper::Method::POST, "/table_builder") => json::from_slice(&body)
->>>>>>> 90c15d33
+            (Method::POST, "/table_builder") => json::from_slice(&body)
                 .map_err(|_| StatusCode::BAD_REQUEST)
                 .map(|args| Ok(json::to_string(&self.table_builder(args)).unwrap())),
             (Method::POST, "/view_builder") => json::from_slice(&body)
