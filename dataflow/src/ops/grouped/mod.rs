use std::cmp::Ordering;
use std::collections::HashMap;
use std::fmt;

use prelude::*;

// pub mod latest;
pub mod aggregate;
pub mod concat;
pub mod extremum;

/// Trait for implementing operations that collapse a group of records into a single record.
///
/// Implementors of this trait can be used as nodes in a `flow::FlowGraph` by wrapping them in a
/// `GroupedOperator`.
///
/// At a high level, the operator is expected to work in the following way:
///
///  - if a group has no records, its aggregated value is `GroupedOperation::zero()`
///  - if a group has one record `r`, its aggregated value is
///
///    ```rust,ignore
///    self.succ(self.zero(), vec![self.one(r, true), _])
///    ```
///
///  - if a group has current value `v` (as returned by `GroupedOperation::succ()`), and a set of
///    records `[rs]` arrives for the group, the updated value is
///
///    ```rust,ignore
///    self.succ(v, rs.map(|(r, is_positive, ts)| (self.one(r, is_positive), ts)).collect())
///    ```
pub trait GroupedOperation: fmt::Debug + Clone {
    /// The type used to represent a single
    type Diff: 'static;

    /// Called once before any other methods in this trait are called.
    ///
    /// Implementors should use this call to initialize any cache state and to pre-compute
    /// optimized configuration structures to quickly execute the other trait methods.
    ///
    /// `parent` is a reference to the single ancestor node of this node in the flow graph.
    fn setup(&mut self, parent: &Node);

    /// List the columns used to group records.
    ///
    /// All records with the same value for the returned columns are assigned to the same group.
    fn group_by(&self) -> &[usize];

    /// Extract the aggregation value from a single record.
    fn to_diff(&self, record: &[DataType], is_positive: bool) -> Self::Diff;

    /// Given the given `current` value, and a number of changes for a group (`diffs`), compute the
    /// updated group value.
    fn apply(
        &self,
        current: Option<&DataType>,
        diffs: &mut Iterator<Item = Self::Diff>,
    ) -> DataType;

    fn description(&self) -> String;
}

#[derive(Debug, Clone, Serialize, Deserialize)]
pub struct GroupedOperator<T: GroupedOperation> {
    src: IndexPair,
    inner: T,

    // some cache state
    us: Option<IndexPair>,
    cols: usize,

    // precomputed datastructures
    group_by: Vec<usize>,
    out_key: Vec<usize>,
    colfix: Vec<usize>,
}

impl<T: GroupedOperation> GroupedOperator<T> {
    pub fn new(src: NodeIndex, op: T) -> GroupedOperator<T> {
        GroupedOperator {
            src: src.into(),
            inner: op,

            us: None,
            cols: 0,
            group_by: Vec::new(),
            out_key: Vec::new(),
            colfix: Vec::new(),
        }
    }
}

impl<T: GroupedOperation + Send + 'static> Ingredient for GroupedOperator<T>
where
    Self: Into<NodeOperator>,
{
    fn take(&mut self) -> NodeOperator {
        Clone::clone(self).into()
    }

    fn ancestors(&self) -> Vec<NodeIndex> {
        vec![self.src.as_global()]
    }

    fn on_connected(&mut self, g: &Graph) {
        let srcn = &g[self.src.as_global()];

        // give our inner operation a chance to initialize
        self.inner.setup(srcn);

        // group by all columns
        self.cols = srcn.fields().len();
        self.group_by.extend(self.inner.group_by().iter().cloned());
        self.group_by.sort();
        // cache the range of our output keys
        self.out_key = (0..self.group_by.len()).collect();

        // build a translation mechanism for going from output columns to input columns
        let colfix: Vec<_> = (0..self.cols)
            .into_iter()
            .filter_map(|col| {
                if self.group_by.iter().any(|c| c == &col) {
                    // since the generated value goes at the end,
                    // this is the n'th output value
                    Some(col)
                } else {
                    // this column does not appear in output
                    None
                }
            })
            .collect();
        self.colfix.extend(colfix.into_iter());
    }

    fn on_commit(&mut self, us: NodeIndex, remap: &HashMap<NodeIndex, IndexPair>) {
        // who's our parent really?
        self.src.remap(remap);

        // who are we?
        self.us = Some(remap[&us]);
    }

    fn on_input(
        &mut self,
        from: LocalNodeIndex,
        rs: Records,
        _: &mut Tracer,
        replay_key_cols: Option<&[usize]>,
        _: &DomainNodes,
        state: &StateMap,
    ) -> ProcessingResult {
        debug_assert_eq!(from, *self.src);

        if rs.is_empty() {
            return ProcessingResult {
                results: rs,
                misses: vec![],
            };
        }

        let group_by = &self.group_by;
        let cmp = |a: &Record, b: &Record| {
            group_by
                .iter()
                .map(|&col| &a[col])
                .cmp(group_by.iter().map(|&col| &b[col]))
        };

        // First, we want to be smart about multiple added/removed rows with same group.
        // For example, if we get a -, then a +, for the same group, we don't want to
        // execute two queries. We'll do this by sorting the batch by our group by.
        let mut rs: Vec<_> = rs.into();
        rs.sort_by(&cmp);

        // find the current value for this group
        let us = self.us.unwrap();
        let db = state
            .get(&*us)
            .expect("grouped operators must have their own state materialized");

        let mut misses = Vec::new();
        let mut out = Vec::new();
        {
            let out_key = &self.out_key;
            let mut handle_group =
                |inner: &mut T,
                 group_rs: ::std::vec::Drain<Record>,
                 mut diffs: ::std::vec::Drain<_>| {
                    let mut group_rs = group_rs.peekable();

                    let mut group = Vec::with_capacity(group_by.len() + 1);
                    {
                        let group_r = group_rs.peek().unwrap();
                        let mut group_by_i = 0;
                        for (col, v) in group_r.iter().enumerate() {
                            if col == group_by[group_by_i] {
                                group.push(v.clone());
                                group_by_i += 1;
                                if group_by_i == group_by.len() {
                                    break;
                                }
                            }
                        }
                    }

                    let old = {
                        match db.lookup(&out_key[..], &KeyType::from(&group[..])) {
                            LookupResult::Some(rs) => {
                                debug_assert!(rs.len() <= 1, "a group had more than 1 result");
                                rs.get(0)
                            }
                            LookupResult::Missing => {
<<<<<<< HEAD
                                misses.extend(group_rs.map(|r| {
                                    Miss {
                                        on: *us,
                                        lookup_idx: out_key.clone(),
                                        lookup_cols: group_by.clone(),
                                        replay_cols: replay_key_col.map(|col| {
                                            // since group columns go first in our output, and the
                                            // replay key must be on our group by column (partial can't
                                            // go through generated columns), this column should be
                                            // < group.len()
                                            debug_assert!(col < group.len());
                                            vec![col]
                                        }),
                                        record: r.extract().0,
                                    }
=======
                                misses.extend(group_rs.map(|r| Miss {
                                    on: *us,
                                    lookup_cols: out_key.clone(),
                                    replay_cols: replay_key_cols.map(Vec::from),
                                    record: r.extract().0,
>>>>>>> a7d06a0f
                                }));
                                return;
                            }
                        }
                    };

                    let (current, new) = {
                        use std::borrow::Cow;

                        // current value is in the last output column
                        // or "" if there is no current group
                        let current = old.map(|r| Cow::Borrowed(&r[r.len() - 1]));

                        // new is the result of applying all diffs for the group to the current
                        // value
                        let new = inner.apply(current.as_ref().map(|v| &**v), &mut diffs as &mut _);
                        (current, new)
                    };

                    match current {
                        Some(ref current) if new == **current => {
                            // no change
                        }
                        _ => {
                            if let Some(old) = old {
                                // revoke old value
                                debug_assert!(current.is_some());
                                out.push(Record::Negative((**old).clone()));
                            }

                            // emit positive, which is group + new.
                            let mut rec = group;
                            rec.push(new);
                            out.push(Record::Positive(rec));
                        }
                    }
                };

            let mut diffs = Vec::new();
            let mut group_rs = Vec::new();
            for r in rs {
                if !group_rs.is_empty() && cmp(&group_rs[0], &r) != Ordering::Equal {
                    handle_group(&mut self.inner, group_rs.drain(..), diffs.drain(..));
                }

                diffs.push(self.inner.to_diff(&r[..], r.is_positive()));
                group_rs.push(r);
            }
            assert!(!diffs.is_empty());
            handle_group(&mut self.inner, group_rs.drain(..), diffs.drain(..));
        }

        ProcessingResult {
            results: out.into(),
            misses: misses,
        }
    }

    fn suggest_indexes(&self, this: NodeIndex) -> HashMap<NodeIndex, (Vec<usize>, bool)> {
        // index by our primary key
        Some((this, (self.out_key.clone(), true)))
            .into_iter()
            .collect()
    }

    fn resolve(&self, col: usize) -> Option<Vec<(NodeIndex, usize)>> {
        if col == self.colfix.len() {
            return None;
        }
        Some(vec![(self.src.as_global(), self.colfix[col])])
    }

    fn description(&self) -> String {
        self.inner.description()
    }

    fn parent_columns(&self, column: usize) -> Vec<(NodeIndex, Option<usize>)> {
        if column == self.colfix.len() {
            return vec![(self.src.as_global(), None)];
        }
        vec![(self.src.as_global(), Some(self.colfix[column]))]
    }

    fn is_selective(&self) -> bool {
        true
    }
}<|MERGE_RESOLUTION|>--- conflicted
+++ resolved
@@ -210,29 +210,12 @@
                                 rs.get(0)
                             }
                             LookupResult::Missing => {
-<<<<<<< HEAD
-                                misses.extend(group_rs.map(|r| {
-                                    Miss {
-                                        on: *us,
-                                        lookup_idx: out_key.clone(),
-                                        lookup_cols: group_by.clone(),
-                                        replay_cols: replay_key_col.map(|col| {
-                                            // since group columns go first in our output, and the
-                                            // replay key must be on our group by column (partial can't
-                                            // go through generated columns), this column should be
-                                            // < group.len()
-                                            debug_assert!(col < group.len());
-                                            vec![col]
-                                        }),
-                                        record: r.extract().0,
-                                    }
-=======
                                 misses.extend(group_rs.map(|r| Miss {
                                     on: *us,
-                                    lookup_cols: out_key.clone(),
+                                    lookup_idx: out_key.clone(),
+                                    lookup_cols: group_by.clone(),
                                     replay_cols: replay_key_cols.map(Vec::from),
                                     record: r.extract().0,
->>>>>>> a7d06a0f
                                 }));
                                 return;
                             }
